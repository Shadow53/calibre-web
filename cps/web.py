#!/usr/bin/env python
# -*- coding: utf-8 -*-

#  This file is part of the Calibre-Web (https://github.com/janeczku/calibre-web)
#    Copyright (C) 2018-2019 OzzieIsaacs, cervinko, jkrehm, bodybybuddha, ok11,
#                            andy29485, idalin, Kyosfonica, wuqi, Kennyl, lemmsh,
#                            falgh1, grunjol, csitko, ytils, xybydy, trasba, vrabe,
#                            ruben-herold, marblepebble, JackED42, SiphonSquirrel,
#                            apetresc, nanu-c, mutschler
#
#  This program is free software: you can redistribute it and/or modify
#  it under the terms of the GNU General Public License as published by
#  the Free Software Foundation, either version 3 of the License, or
#  (at your option) any later version.
#
#  This program is distributed in the hope that it will be useful,
#  but WITHOUT ANY WARRANTY; without even the implied warranty of
#  MERCHANTABILITY or FITNESS FOR A PARTICULAR PURPOSE.  See the
#  GNU General Public License for more details.
#
#  You should have received a copy of the GNU General Public License
#  along with this program. If not, see <http://www.gnu.org/licenses/>.

from __future__ import division, print_function, unicode_literals
import os
import base64
import datetime
import json
import mimetypes

from babel import Locale as LC
from babel.dates import format_date
from babel.core import UnknownLocaleError
from flask import Blueprint
from flask import render_template, request, redirect, send_from_directory, make_response, g, flash, abort, url_for
from flask_babel import gettext as _
from flask_login import login_user, logout_user, login_required, current_user
from sqlalchemy.exc import IntegrityError
from sqlalchemy.sql.expression import text, func, true, false, not_, and_
from werkzeug.exceptions import default_exceptions
from werkzeug.datastructures import Headers
from werkzeug.security import generate_password_hash, check_password_hash

from . import constants, logger, isoLanguages
from . import global_WorkerThread, searched_ids, lm, babel, db, ub, config, get_locale, app, language_table
from .gdriveutils import getFileFromEbooksFolder, do_gdrive_download
from .helper import common_filters, get_search_results, fill_indexpage, speaking_language, check_valid_domain, \
        order_authors, get_typeahead, render_task_status, json_serial, get_unique_other_books, get_cc_columns, \
        get_book_cover, get_download_link, send_mail, generate_random_password, send_registration_mail, \
        check_send_to_kindle, check_read_formats, lcase
from .pagination import Pagination
from .redirect import redirect_back

feature_support = dict()
try:
    from .oauth_bb import oauth_check, register_user_with_oauth, logout_oauth_user, get_oauth_status
    feature_support['oauth'] = True
except ImportError:
    feature_support['oauth'] = False
    oauth_check = {}

try:
    import ldap
    feature_support['ldap'] = True
except ImportError:
    feature_support['ldap'] = False

try:
    from goodreads.client import GoodreadsClient
    feature_support['goodreads'] = True
except ImportError:
    feature_support['goodreads'] = False

try:
    from functools import wraps
except ImportError:
    pass  # We're not using Python 3

# try:
#     import rarfile
#     feature_support['rar'] = True
# except ImportError:
#     feature_support['rar'] = False

try:
    from natsort import natsorted as sort
except ImportError:
<<<<<<< HEAD
    sort = sorted # Just use regular sort then, may cause issues with badly named pages in cbz/cbr files

=======
    sort=sorted # Just use regular sort then
                # may cause issues with badly named pages in cbz/cbr files
try:
    import cPickle
except ImportError:
    import pickle as cPickle

try:
    from urllib.parse import quote
    from imp import reload
except ImportError:
    from urllib import quote

try:
    from flask_login import __version__ as flask_loginVersion
except ImportError:
    from flask_login.__about__ import __version__ as flask_loginVersion

try:
   from flask_simpleldap import LDAP, LDAPException
   ldap_support = True
except ImportError:
   ldap_support = False

# Global variables
current_milli_time = lambda: int(round(time.time() * 1000))
gdrive_watch_callback_token = 'target=calibreweb-watch_files'
# ToDo: Somehow caused by circular import under python3 refactor
py3_gevent_link = None
py3_restart_Typ = False
EXTENSIONS_UPLOAD = {'txt', 'pdf', 'epub', 'mobi', 'azw', 'azw3', 'cbr', 'cbz', 'cbt', 'djvu', 'prc', 'doc', 'docx',
                      'fb2', 'html', 'rtf', 'odt'}
EXTENSIONS_CONVERT = {'pdf', 'epub', 'mobi', 'azw3', 'docx', 'rtf', 'fb2', 'lit', 'lrf', 'txt', 'htmlz'}


# Main code
mimetypes.init()
mimetypes.add_type('application/xhtml+xml', '.xhtml')
mimetypes.add_type('application/epub+zip', '.epub')
mimetypes.add_type('application/fb2+zip', '.fb2')
mimetypes.add_type('application/x-mobipocket-ebook', '.mobi')
mimetypes.add_type('application/x-mobipocket-ebook', '.prc')
mimetypes.add_type('application/vnd.amazon.ebook', '.azw')
mimetypes.add_type('application/x-cbr', '.cbr')
mimetypes.add_type('application/x-cbz', '.cbz')
mimetypes.add_type('application/x-cbt', '.cbt')
mimetypes.add_type('image/vnd.djvu', '.djvu')

app = (Flask(__name__))
>>>>>>> 4437d737

# custom error page
def error_http(error):
    return render_template('http_error.html',
                            error_code=error.code,
                            error_name=error.name,
                            instance=config.config_calibre_web_title
                            ), error.code

# http error handling
for ex in default_exceptions:
    # new routine for all client errors, server errors stay
    if ex < 500:
        app.register_error_handler(ex, error_http)

<<<<<<< HEAD
=======
app.wsgi_app = ReverseProxied(app.wsgi_app)
cache_buster.init_cache_busting(app)

formatter = logging.Formatter(
    "[%(asctime)s] {%(pathname)s:%(lineno)d} %(levelname)s - %(message)s")
try:
    file_handler = RotatingFileHandler(config.get_config_logfile(), maxBytes=50000, backupCount=2)
except IOError:
    file_handler = RotatingFileHandler(os.path.join(config.get_main_dir, "calibre-web.log"),
                                       maxBytes=50000, backupCount=2)
    # ToDo: reset logfile value in config class
file_handler.setFormatter(formatter)
app.logger.addHandler(file_handler)
app.logger.setLevel(config.config_log_level)

app.logger.info('Starting Calibre Web...')
logging.getLogger("book_formats").addHandler(file_handler)
logging.getLogger("book_formats").setLevel(config.config_log_level)

Principal(app)
babel = Babel(app)

import uploader

lm = LoginManager(app)
lm.init_app(app)
lm.login_view = 'login'
lm.anonymous_user = ub.Anonymous
app.secret_key = os.getenv('SECRET_KEY', 'A0Zr98j/3yX R~XHH!jmN]LWX/,?RT')
db.setup_db()

if ldap_support and config.config_use_ldap:
    app.config['LDAP_HOST'] = config.config_ldap_provider_url
    app.config['LDAP_PORT'] = config.config_ldap_port
    app.config['LDAP_SCHEMA'] = config.config_ldap_schema
    app.config['LDAP_USERNAME'] = config.config_ldap_user_object.replace('%s', config.config_ldap_serv_username) + ',' + config.config_ldap_dn
    app.config['LDAP_PASSWORD'] = base64.b64decode(config.config_ldap_serv_password)  
    if config.config_ldap_use_ssl:
        app.config['LDAP_USE_SSL'] = True
    if config.config_ldap_use_tls:
        app.config['LDAP_USE_TLS'] = True
    app.config['LDAP_REQUIRE_CERT'] = config.config_ldap_require_cert
    if config.config_ldap_require_cert:
        app.config['LDAP_CERT_PATH'] = config.config_ldap_cert_path
    app.config['LDAP_BASE_DN'] = config.config_ldap_dn
    app.config['LDAP_USER_OBJECT_FILTER'] = config.config_ldap_user_object
    if config.config_ldap_openldap:
        app.config['LDAP_OPENLDAP'] = True

#    app.config['LDAP_BASE_DN'] = 'ou=users,dc=yunohost,dc=org'
#    app.config['LDAP_USER_OBJECT_FILTER'] = '(uid=%s)'
    ldap = LDAP(app)
elif config.config_use_ldap and not ldap_support:
    app.logger.error('Cannot activate ldap support, did you run \'pip install --target vendor -r optional-requirements-ldap.txt\'?')

try:
    with open(os.path.join(config.get_main_dir, 'cps/translations/iso639.pickle'), 'rb') as f:
        language_table = cPickle.load(f)
except cPickle.UnpicklingError as error:
    app.logger.error("Can't read file cps/translations/iso639.pickle: %s", error)
    print("Can't read file cps/translations/iso639.pickle: %s" % error)
    helper.global_WorkerThread.stop()
    sys.exit(1)

def is_gdrive_ready():
    return os.path.exists(os.path.join(config.get_main_dir, 'settings.yaml')) and \
           os.path.exists(os.path.join(config.get_main_dir, 'gdrive_credentials'))



@babel.localeselector
def get_locale():
    # if a user is logged in, use the locale from the user settings
    user = getattr(g, 'user', None)
    if user is not None and hasattr(user, "locale"):
        if user.nickname != 'Guest':   # if the account is the guest account bypass the config lang settings
            return user.locale
    translations = [str(item) for item in babel.list_translations()] + ['en']
    preferred = list()
    for x in request.accept_languages.values():
        try:
            preferred.append(str(LC.parse(x.replace('-', '_'))))
        except (UnknownLocaleError, ValueError) as e:
            app.logger.debug("Could not parse locale: %s", e)
            preferred.append('en')
    return negotiate_locale(preferred, translations)
>>>>>>> 4437d737


web = Blueprint('web', __name__)
log = logger.create()

# ################################### Login logic and rights management ###############################################

@lm.user_loader
def load_user(user_id):
    return ub.session.query(ub.User).filter(ub.User.id == int(user_id)).first()


@lm.header_loader
def load_user_from_header(header_val):
    if header_val.startswith('Basic '):
        header_val = header_val.replace('Basic ', '', 1)
    basic_username = basic_password = ''
    try:
        header_val = base64.b64decode(header_val).decode('utf-8')
        basic_username = header_val.split(':')[0]
        basic_password = header_val.split(':')[1]
    except TypeError:
        pass
    user = ub.session.query(ub.User).filter(func.lower(ub.User.nickname) == basic_username.lower()).first()
    if user and check_password_hash(user.password, basic_password):
        return user
    return


<<<<<<< HEAD
=======
def check_auth(username, password):
    if sys.version_info.major == 3:
        username=username.encode('windows-1252')
    user = ub.session.query(ub.User).filter(func.lower(ub.User.nickname) == username.decode('utf-8').lower()).first()
    return bool(user and check_password_hash(user.password, password))


def authenticate():
    return Response(
        'Could not verify your access level for that URL.\n'
        'You have to login with proper credentials', 401,
        {'WWW-Authenticate': 'Basic realm="Login Required"'})


def requires_basic_auth_if_no_ano(f):
    @wraps(f)
    def decorated(*args, **kwargs):
        auth = request.authorization
        if config.config_anonbrowse != 1:
            if not auth or not check_auth(auth.username, auth.password):
                return authenticate()
        return f(*args, **kwargs)

    return decorated

def basic_auth_required_check(condition):
    def decorator(f):
        if condition and ldap_support:
           return ldap.basic_auth_required(f)
        return requires_basic_auth_if_no_ano(f)
    return decorator


# simple pagination for the feed
class Pagination(object):
    def __init__(self, page, per_page, total_count):
        self.page = int(page)
        self.per_page = int(per_page)
        self.total_count = int(total_count)

    @property
    def next_offset(self):
        return int(self.page * self.per_page)

    @property
    def previous_offset(self):
        return int((self.page - 2) * self.per_page)

    @property
    def last_offset(self):
        last = int(self.total_count) - int(self.per_page)
        if last < 0:
            last = 0
        return int(last)

    @property
    def pages(self):
        return int(ceil(self.total_count / float(self.per_page)))

    @property
    def has_prev(self):
        return self.page > 1

    @property
    def has_next(self):
        return self.page < self.pages

    # right_edge: last right_edges count of all pages are shown as number, means, if 10 pages are paginated -> 9,10 shwn
    # left_edge: first left_edges count of all pages are shown as number                                    -> 1,2 shwn
    # left_current: left_current count below current page are shown as number, means if current page 5      -> 3,4 shwn
    # left_current: right_current count above current page are shown as number, means if current page 5     -> 6,7 shwn
    def iter_pages(self, left_edge=2, left_current=2,
                   right_current=4, right_edge=2):
        last = 0
        left_current = self.page - left_current - 1
        right_current = self.page + right_current + 1
        right_edge = self.pages - right_edge
        for num in range(1, (self.pages + 1)):
            if num <= left_edge or (left_current < num < right_current) or num > right_edge:
                if last + 1 != num:
                    yield None
                yield num
                last = num


>>>>>>> 4437d737
def login_required_if_no_ano(func):
    @wraps(func)
    def decorated_view(*args, **kwargs):
        if config.config_anonbrowse == 1:
            return func(*args, **kwargs)
        return login_required(func)(*args, **kwargs)
    return decorated_view


def remote_login_required(f):
    @wraps(f)
    def inner(*args, **kwargs):
        if config.config_remote_login:
            return f(*args, **kwargs)
        if request.is_xhr:
            data = {'status': 'error', 'message': 'Forbidden'}
            response = make_response(json.dumps(data, ensure_ascii=False))
            response.headers["Content-Type"] = "application/json; charset=utf-8"
            return response, 403
        abort(403)

    return inner


def admin_required(f):
    """
    Checks if current_user.role == 1
    """

    @wraps(f)
    def inner(*args, **kwargs):
        if current_user.role_admin():
            return f(*args, **kwargs)
        abort(403)

    return inner


def unconfigured(f):
    """
    Checks if current_user.role == 1
    """

    @wraps(f)
    def inner(*args, **kwargs):
        if not config.db_configured:
            return f(*args, **kwargs)
        abort(403)

    return inner


def download_required(f):
    @wraps(f)
    def inner(*args, **kwargs):
        if current_user.role_download():
            return f(*args, **kwargs)
        abort(403)

    return inner


def viewer_required(f):
    @wraps(f)
    def inner(*args, **kwargs):
        if current_user.role_viewer():
            return f(*args, **kwargs)
        abort(403)

    return inner


def upload_required(f):
    @wraps(f)
    def inner(*args, **kwargs):
        if current_user.role_upload() or current_user.role_admin():
            return f(*args, **kwargs)
        abort(403)

    return inner


def edit_required(f):
    @wraps(f)
    def inner(*args, **kwargs):
        if current_user.role_edit() or current_user.role_admin():
            return f(*args, **kwargs)
        abort(403)

    return inner

# ################################### Helper functions ################################################################


# Returns the template for rendering and includes the instance name
def render_title_template(*args, **kwargs):
    sidebar=ub.get_sidebar_config(kwargs)
    return render_template(instance=config.config_calibre_web_title, sidebar=sidebar, accept=constants.EXTENSIONS_UPLOAD,
                           *args, **kwargs)


@web.before_app_request
def before_request():
    g.user = current_user
    g.allow_registration = config.config_public_reg
    g.allow_upload = config.config_uploading
    g.current_theme = config.config_theme
    g.config_authors_max = config.config_authors_max
    g.public_shelfes = ub.session.query(ub.Shelf).filter(ub.Shelf.is_public == 1).order_by(ub.Shelf.name).all()
    if not config.db_configured and request.endpoint not in ('admin.basic_configuration', 'login') and '/static/' not in request.path:
        return redirect(url_for('admin.basic_configuration'))

<<<<<<< HEAD


# ################################### data provider functions #########################################################
=======
@app.route("/opds/")
@app.route("/opds")
@basic_auth_required_check(config.config_use_ldap)
def feed_index():
    return render_xml_template('index.xml')


@app.route("/opds/osd")
@basic_auth_required_check(config.config_use_ldap)
def feed_osd():
    return render_xml_template('osd.xml', lang='en-EN')


@app.route("/opds/search/", defaults={'query': ""})
@app.route("/opds/search/<query>")
@basic_auth_required_check(config.config_use_ldap)
def feed_cc_search(query):
    return feed_search(query.strip())


@app.route("/opds/search", methods=["GET"])
@basic_auth_required_check(config.config_use_ldap)
def feed_normal_search():
    return feed_search(request.args.get("query").strip())


@app.route("/opds/new")
@basic_auth_required_check(config.config_use_ldap)
def feed_new():
    off = request.args.get("offset") or 0
    entries, __, pagination = fill_indexpage((int(off) / (int(config.config_books_per_page)) + 1),
                                                 db.Books, True, [db.Books.timestamp.desc()])
    return render_xml_template('feed.xml', entries=entries, pagination=pagination)


@app.route("/opds/discover")
@basic_auth_required_check(config.config_use_ldap)
def feed_discover():
    entries = db.session.query(db.Books).filter(common_filters()).order_by(func.random())\
        .limit(config.config_books_per_page)
    pagination = Pagination(1, config.config_books_per_page, int(config.config_books_per_page))
    return render_xml_template('feed.xml', entries=entries, pagination=pagination)


@app.route("/opds/rated")
@basic_auth_required_check(config.config_use_ldap)
def feed_best_rated():
    off = request.args.get("offset") or 0
    entries, __, pagination = fill_indexpage((int(off) / (int(config.config_books_per_page)) + 1),
                    db.Books, db.Books.ratings.any(db.Ratings.rating > 9), [db.Books.timestamp.desc()])
    return render_xml_template('feed.xml', entries=entries, pagination=pagination)


@app.route("/opds/hot")
@basic_auth_required_check(config.config_use_ldap)
def feed_hot():
    off = request.args.get("offset") or 0
    all_books = ub.session.query(ub.Downloads, ub.func.count(ub.Downloads.book_id)).order_by(
        ub.func.count(ub.Downloads.book_id).desc()).group_by(ub.Downloads.book_id)
    hot_books = all_books.offset(off).limit(config.config_books_per_page)
    entries = list()
    for book in hot_books:
        downloadBook = db.session.query(db.Books).filter(db.Books.id == book.Downloads.book_id).first()
        if downloadBook:
            entries.append(
                db.session.query(db.Books).filter(common_filters())
                .filter(db.Books.id == book.Downloads.book_id).first()
            )
        else:
            ub.delete_download(book.Downloads.book_id)
            # ub.session.query(ub.Downloads).filter(book.Downloads.book_id == ub.Downloads.book_id).delete()
            # ub.session.commit()
    numBooks = entries.__len__()
    pagination = Pagination((int(off) / (int(config.config_books_per_page)) + 1),
                            config.config_books_per_page, numBooks)
    return render_xml_template('feed.xml', entries=entries, pagination=pagination)


@app.route("/opds/author")
@basic_auth_required_check(config.config_use_ldap)
def feed_authorindex():
    off = request.args.get("offset") or 0
    entries = db.session.query(db.Authors).join(db.books_authors_link).join(db.Books).filter(common_filters())\
        .group_by(text('books_authors_link.author')).order_by(db.Authors.sort).limit(config.config_books_per_page).offset(off)
    pagination = Pagination((int(off) / (int(config.config_books_per_page)) + 1), config.config_books_per_page,
                            len(db.session.query(db.Authors).all()))
    return render_xml_template('feed.xml', listelements=entries, folder='feed_author', pagination=pagination)


@app.route("/opds/author/<int:book_id>")
@basic_auth_required_check(config.config_use_ldap)
def feed_author(book_id):
    off = request.args.get("offset") or 0
    entries, __, pagination = fill_indexpage((int(off) / (int(config.config_books_per_page)) + 1),
                    db.Books, db.Books.authors.any(db.Authors.id == book_id), [db.Books.timestamp.desc()])
    return render_xml_template('feed.xml', entries=entries, pagination=pagination)


@app.route("/opds/publisher")
@basic_auth_required_check(config.config_use_ldap)
def feed_publisherindex():
    off = request.args.get("offset") or 0
    entries = db.session.query(db.Publishers).join(db.books_publishers_link).join(db.Books).filter(common_filters())\
        .group_by(text('books_publishers_link.publisher')).order_by(db.Publishers.sort).limit(config.config_books_per_page).offset(off)
    pagination = Pagination((int(off) / (int(config.config_books_per_page)) + 1), config.config_books_per_page,
                            len(db.session.query(db.Publishers).all()))
    return render_xml_template('feed.xml', listelements=entries, folder='feed_publisher', pagination=pagination)


@app.route("/opds/publisher/<int:book_id>")
@basic_auth_required_check(config.config_use_ldap)
def feed_publisher(book_id):
    off = request.args.get("offset") or 0
    entries, __, pagination = fill_indexpage((int(off) / (int(config.config_books_per_page)) + 1),
                                             db.Books, db.Books.publishers.any(db.Publishers.id == book_id),
                                             [db.Books.timestamp.desc()])
    return render_xml_template('feed.xml', entries=entries, pagination=pagination)


@app.route("/opds/category")
@basic_auth_required_check(config.config_use_ldap)
def feed_categoryindex():
    off = request.args.get("offset") or 0
    entries = db.session.query(db.Tags).join(db.books_tags_link).join(db.Books).filter(common_filters())\
        .group_by(text('books_tags_link.tag')).order_by(db.Tags.name).offset(off).limit(config.config_books_per_page)
    pagination = Pagination((int(off) / (int(config.config_books_per_page)) + 1), config.config_books_per_page,
                            len(db.session.query(db.Tags).all()))
    return render_xml_template('feed.xml', listelements=entries, folder='feed_category', pagination=pagination)


@app.route("/opds/category/<int:book_id>")
@basic_auth_required_check(config.config_use_ldap)
def feed_category(book_id):
    off = request.args.get("offset") or 0
    entries, __, pagination = fill_indexpage((int(off) / (int(config.config_books_per_page)) + 1),
                    db.Books, db.Books.tags.any(db.Tags.id == book_id), [db.Books.timestamp.desc()])
    return render_xml_template('feed.xml', entries=entries, pagination=pagination)


@app.route("/opds/series")
@basic_auth_required_check(config.config_use_ldap)
def feed_seriesindex():
    off = request.args.get("offset") or 0
    entries = db.session.query(db.Series).join(db.books_series_link).join(db.Books).filter(common_filters())\
        .group_by(text('books_series_link.series')).order_by(db.Series.sort).offset(off).all()
    pagination = Pagination((int(off) / (int(config.config_books_per_page)) + 1), config.config_books_per_page,
                            len(db.session.query(db.Series).all()))
    return render_xml_template('feed.xml', listelements=entries, folder='feed_series', pagination=pagination)


@app.route("/opds/series/<int:book_id>")
@basic_auth_required_check(config.config_use_ldap)
def feed_series(book_id):
    off = request.args.get("offset") or 0
    entries, __, pagination = fill_indexpage((int(off) / (int(config.config_books_per_page)) + 1),
                    db.Books, db.Books.series.any(db.Series.id == book_id), [db.Books.series_index])
    return render_xml_template('feed.xml', entries=entries, pagination=pagination)


@app.route("/opds/shelfindex/", defaults={'public': 0})
@app.route("/opds/shelfindex/<string:public>")
@basic_auth_required_check(config.config_use_ldap)
def feed_shelfindex(public):
    off = request.args.get("offset") or 0
    if public is not 0:
        shelf = g.public_shelfes
        number = len(shelf)
    else:
        shelf = g.user.shelf
        number = shelf.count()
    pagination = Pagination((int(off) / (int(config.config_books_per_page)) + 1), config.config_books_per_page,
                            number)
    return render_xml_template('feed.xml', listelements=shelf, folder='feed_shelf', pagination=pagination)


@app.route("/opds/shelf/<int:book_id>")
@basic_auth_required_check(config.config_use_ldap)
def feed_shelf(book_id):
    off = request.args.get("offset") or 0
    if current_user.is_anonymous:
        shelf = ub.session.query(ub.Shelf).filter(ub.Shelf.is_public == 1, ub.Shelf.id == book_id).first()
    else:
        shelf = ub.session.query(ub.Shelf).filter(ub.or_(ub.and_(ub.Shelf.user_id == int(current_user.id),
                                                                 ub.Shelf.id == book_id),
                                                         ub.and_(ub.Shelf.is_public == 1,
                                                                 ub.Shelf.id == book_id))).first()
    result = list()
    # user is allowed to access shelf
    if shelf:
        books_in_shelf = ub.session.query(ub.BookShelf).filter(ub.BookShelf.shelf == book_id).order_by(
            ub.BookShelf.order.asc()).all()
        for book in books_in_shelf:
            cur_book = db.session.query(db.Books).filter(db.Books.id == book.book_id).first()
            result.append(cur_book)
        pagination = Pagination((int(off) / (int(config.config_books_per_page)) + 1), config.config_books_per_page,
                                len(result))
        return render_xml_template('feed.xml', entries=result, pagination=pagination)


@app.route("/opds/download/<book_id>/<book_format>/")
@basic_auth_required_check(config.config_use_ldap)
@download_required
def get_opds_download_link(book_id, book_format):
    book_format = book_format.split(".")[0]
    book = db.session.query(db.Books).filter(db.Books.id == book_id).first()
    data = db.session.query(db.Data).filter(db.Data.book == book.id).filter(db.Data.format == book_format.upper()).first()
    app.logger.info(data.name)
    if current_user.is_authenticated:
        ub.update_download(book_id, int(current_user.id))
    file_name = book.title
    if len(book.authors) > 0:
        file_name = book.authors[0].name + '_' + file_name
    file_name = helper.get_valid_filename(file_name)
    headers = Headers()
    headers["Content-Disposition"] = "attachment; filename*=UTF-8''%s.%s" % (quote(file_name.encode('utf8')),
                                                                             book_format)
    try:
        headers["Content-Type"] = mimetypes.types_map['.' + book_format]
    except KeyError:
        headers["Content-Type"] = "application/octet-stream"
    return helper.do_download_file(book, book_format, data, headers)


@app.route("/ajax/book/<string:uuid>")
@basic_auth_required_check(config.config_use_ldap)
def get_metadata_calibre_companion(uuid):
    entry = db.session.query(db.Books).filter(db.Books.uuid.like("%" + uuid + "%")).first()
    if entry is not None:
        js = render_template('json.txt', entry=entry)
        response = make_response(js)
        response.headers["Content-Type"] = "application/json; charset=utf-8"
        return response
    else:
        return ""
>>>>>>> 4437d737

@web.route("/ajax/emailstat")
@login_required
def get_email_status_json():
    tasks = global_WorkerThread.get_taskstatus()
    answer = render_task_status(tasks)
    js = json.dumps(answer, default=json_serial)
    response = make_response(js)
    response.headers["Content-Type"] = "application/json; charset=utf-8"
    return response


@web.route("/ajax/bookmark/<int:book_id>/<book_format>", methods=['POST'])
@login_required
def bookmark(book_id, book_format):
    bookmark_key = request.form["bookmark"]
    ub.session.query(ub.Bookmark).filter(and_(ub.Bookmark.user_id == int(current_user.id),
                                              ub.Bookmark.book_id == book_id,
                                              ub.Bookmark.format == book_format)).delete()
    if not bookmark_key:
        ub.session.commit()
        return "", 204

    lbookmark = ub.Bookmark(user_id=current_user.id,
                            book_id=book_id,
                            format=book_format,
                            bookmark_key=bookmark_key)
    ub.session.merge(lbookmark)
    ub.session.commit()
    return "", 201


@web.route("/ajax/toggleread/<int:book_id>", methods=['POST'])
@login_required
def toggle_read(book_id):
    if not config.config_read_column:
        book = ub.session.query(ub.ReadBook).filter(and_(ub.ReadBook.user_id == int(current_user.id),
                                                         ub.ReadBook.book_id == book_id)).first()
        if book:
            book.is_read = not book.is_read
        else:
            readBook = ub.ReadBook()
            readBook.user_id = int(current_user.id)
            readBook.book_id = book_id
            readBook.is_read = True
            book = readBook
        ub.session.merge(book)
        ub.session.commit()
    else:
        try:
            db.session.connection().connection.connection.create_function("title_sort", 1, db.title_sort)
            book = db.session.query(db.Books).filter(db.Books.id == book_id).filter(common_filters()).first()
            read_status = getattr(book, 'custom_column_' + str(config.config_read_column))
            if len(read_status):
                read_status[0].value = not read_status[0].value
                db.session.commit()
            else:
                cc_class = db.cc_classes[config.config_read_column]
                new_cc = cc_class(value=1, book=book_id)
                db.session.add(new_cc)
                db.session.commit()
        except KeyError:
            log.error(u"Custom Column No.%d is not exisiting in calibre database", config.config_read_column)
    return ""

'''
@web.route("/ajax/getcomic/<int:book_id>/<book_format>/<int:page>")
@login_required
def get_comic_book(book_id, book_format, page):
    book = db.session.query(db.Books).filter(db.Books.id == book_id).first()
    if not book:
        return "", 204
    else:
        for bookformat in book.data:
            if bookformat.format.lower() == book_format.lower():
                cbr_file = os.path.join(config.config_calibre_dir, book.path, bookformat.name) + "." + book_format
                if book_format in ("cbr", "rar"):
                    if feature_support['rar'] == True:
                        rarfile.UNRAR_TOOL = config.config_rarfile_location
                        try:
                            rf = rarfile.RarFile(cbr_file)
                            names = sort(rf.namelist())
                            extract = lambda page: rf.read(names[page])
                        except:
                            # rarfile not valid
                            log.error('Unrar binary not found, or unable to decompress file %s', cbr_file)
                            return "", 204
                    else:
                        log.info('Unrar is not supported please install python rarfile extension')
                        # no support means return nothing
                        return "", 204
                elif book_format in ("cbz", "zip"):
                    zf = zipfile.ZipFile(cbr_file)
                    names=sort(zf.namelist())
                    extract = lambda page: zf.read(names[page])
                elif book_format in ("cbt", "tar"):
                    tf = tarfile.TarFile(cbr_file)
                    names=sort(tf.getnames())
                    extract = lambda page: tf.extractfile(names[page]).read()
                else:
                    log.error('unsupported comic format')
                    return "", 204

                if sys.version_info.major >= 3:
                    b64 = codecs.encode(extract(page), 'base64').decode()
                else:
                    b64 = extract(page).encode('base64')
                ext = names[page].rpartition('.')[-1]
                if ext not in ('png', 'gif', 'jpg', 'jpeg'):
                    ext = 'png'
                extractedfile="data:image/" + ext + ";base64," + b64
                fileData={"name": names[page], "page":page, "last":len(names)-1, "content": extractedfile}
                return make_response(json.dumps(fileData))
        return "", 204
'''

# ################################### Typeahead ##################################################################


@web.route("/get_authors_json")
@login_required_if_no_ano
def get_authors_json():
    if request.method == "GET":
        return get_typeahead(db.Authors, request.args.get('q'), ('|', ','))


@web.route("/get_publishers_json")
@login_required_if_no_ano
def get_publishers_json():
    if request.method == "GET":
        return get_typeahead(db.Publishers, request.args.get('q'), ('|', ','))


@web.route("/get_tags_json")
@login_required_if_no_ano
def get_tags_json():
    if request.method == "GET":
        return get_typeahead(db.Tags, request.args.get('q'))


@web.route("/get_series_json")
@login_required_if_no_ano
def get_series_json():
    if request.method == "GET":
        return get_typeahead(db.Series, request.args.get('q'))


@web.route("/get_languages_json", methods=['GET', 'POST'])
@login_required_if_no_ano
def get_languages_json():
    if request.method == "GET":
        query = request.args.get('q').lower()
        languages = language_table[get_locale()]
        entries_start = [s for key, s in languages.items() if s.lower().startswith(query.lower())]
        if len(entries_start) < 5:
            entries = [s for key, s in languages.items() if query in s.lower()]
            entries_start.extend(entries[0:(5-len(entries_start))])
            entries_start = list(set(entries_start))
        json_dumps = json.dumps([dict(name=r) for r in entries_start[0:5]])
        return json_dumps


@web.route("/get_matching_tags", methods=['GET', 'POST'])
@login_required_if_no_ano
def get_matching_tags():
    tag_dict = {'tags': []}
    if request.method == "GET":
        q = db.session.query(db.Books)
        db.session.connection().connection.connection.create_function("lower", 1, lcase)
        author_input = request.args.get('author_name')
        title_input = request.args.get('book_title')
        include_tag_inputs = request.args.getlist('include_tag')
        exclude_tag_inputs = request.args.getlist('exclude_tag')
        q = q.filter(db.Books.authors.any(func.lower(db.Authors.name).ilike("%" + author_input + "%")),
                     func.lower(db.Books.title).ilike("%" + title_input + "%"))
        if len(include_tag_inputs) > 0:
            for tag in include_tag_inputs:
                q = q.filter(db.Books.tags.any(db.Tags.id == tag))
        if len(exclude_tag_inputs) > 0:
            for tag in exclude_tag_inputs:
                q = q.filter(not_(db.Books.tags.any(db.Tags.id == tag)))
        for book in q:
            for tag in book.tags:
                if tag.id not in tag_dict['tags']:
                    tag_dict['tags'].append(tag.id)
    json_dumps = json.dumps(tag_dict)
    return json_dumps


# ################################### View Books list ##################################################################

@web.route("/", defaults={'page': 1})
@web.route('/page/<int:page>')
@login_required_if_no_ano
def index(page):
    entries, random, pagination = fill_indexpage(page, db.Books, True, [db.Books.timestamp.desc()])
    return render_title_template('index.html', random=random, entries=entries, pagination=pagination,
                                 title=_(u"Recently Added Books"), page="root")


@web.route('/<data>/<sort>', defaults={'page': 1, 'book_id': "1"})
@web.route('/<data>/<sort>/', defaults={'page': 1, 'book_id': "1"})
@web.route('/<data>/<sort>/<book_id>', defaults={'page': 1})
@web.route('/<data>/<sort>/<book_id>/<int:page>')
@login_required_if_no_ano
def books_list(data, sort, book_id, page):
    order = [db.Books.timestamp.desc()]
    if sort == 'pubnew':
        order = [db.Books.pubdate.desc()]
    if sort == 'pubold':
        order = [db.Books.pubdate]
    if sort == 'abc':
        order = [db.Books.sort]
    if sort == 'zyx':
        order = [db.Books.sort.desc()]
    if sort == 'new':
        order = [db.Books.timestamp.desc()]
    if sort == 'old':
        order = [db.Books.timestamp]

    if data == "rated":
        if current_user.check_visibility(constants.SIDEBAR_BEST_RATED):
            entries, random, pagination = fill_indexpage(page, db.Books, db.Books.ratings.any(db.Ratings.rating > 9),
                                                         order)
            return render_title_template('index.html', random=random, entries=entries, pagination=pagination,
                                         id=book_id, title=_(u"Best rated books"), page="rated")
        else:
            abort(404)
    elif data == "discover":
        if current_user.check_visibility(constants.SIDEBAR_RANDOM):
            entries, __, pagination = fill_indexpage(page, db.Books, True, [func.randomblob(2)])
            pagination = Pagination(1, config.config_books_per_page, config.config_books_per_page)
            return render_title_template('discover.html', entries=entries, pagination=pagination, id=book_id,
                                         title=_(u"Random Books"), page="discover")
        else:
            abort(404)
    elif data == "unread":
        return render_read_books(page, False, order=order)
    elif data == "read":
        return render_read_books(page, True, order=order)
    elif data == "hot":
        return render_hot_books(page)
    elif data == "author":
        return render_author_books(page, book_id, order)
    elif data == "publisher":
        return render_publisher_books(page, book_id, order)
    elif data == "series":
        return render_series_books(page, book_id, order)
    elif data == "ratings":
        return render_ratings_books(page, book_id, order)
    elif data == "formats":
        return render_formats_books(page, book_id, order)
    elif data == "category":
        return render_category_books(page, book_id, order)
    else:
        entries, random, pagination = fill_indexpage(page, db.Books, True, order)
        return render_title_template('index.html', random=random, entries=entries, pagination=pagination,
                                 title=_(u"Books"), page="newest")


def render_hot_books(page):
    if current_user.check_visibility(constants.SIDEBAR_HOT):
        if current_user.show_detail_random():
            random = db.session.query(db.Books).filter(common_filters()) \
                .order_by(func.random()).limit(config.config_random_books)
        else:
            random = false()
        off = int(int(config.config_books_per_page) * (page - 1))
        all_books = ub.session.query(ub.Downloads, func.count(ub.Downloads.book_id)).order_by(
            func.count(ub.Downloads.book_id).desc()).group_by(ub.Downloads.book_id)
        hot_books = all_books.offset(off).limit(config.config_books_per_page)
        entries = list()
        for book in hot_books:
            downloadBook = db.session.query(db.Books).filter(common_filters()).filter(
                db.Books.id == book.Downloads.book_id).first()
            if downloadBook:
                entries.append(downloadBook)
            else:
                ub.delete_download(book.Downloads.book_id)
                # ub.session.query(ub.Downloads).filter(book.Downloads.book_id == ub.Downloads.book_id).delete()
                # ub.session.commit()
        numBooks = entries.__len__()
        pagination = Pagination(page, config.config_books_per_page, numBooks)
        return render_title_template('index.html', random=random, entries=entries, pagination=pagination,
                                     title=_(u"Hot Books (most downloaded)"), page="hot")
    else:
        abort(404)


def render_author_books(page, book_id, order):
    entries, __, pagination = fill_indexpage(page, db.Books, db.Books.authors.any(db.Authors.id == book_id),
                                             [order[0], db.Series.name, db.Books.series_index],
                                             db.books_series_link, db.Series)
    if entries is None or not len(entries):
        flash(_(u"Error opening eBook. File does not exist or file is not accessible:"), category="error")
        return redirect(url_for("web.index"))

    name = db.session.query(db.Authors).filter(db.Authors.id == book_id).first().name.replace('|', ',')

    author_info = None
    other_books = []
    if feature_support['goodreads'] and config.config_use_goodreads:
        try:
            gc = GoodreadsClient(config.config_goodreads_api_key, config.config_goodreads_api_secret)
            author_info = gc.find_author(author_name=name)
            other_books = get_unique_other_books(entries.all(), author_info.books)
        except Exception:
            # Skip goodreads, if site is down/inaccessible
            logger.error('Goodreads website is down/inaccessible')

    return render_title_template('author.html', entries=entries, pagination=pagination, id=book_id,
                                 title=_(u"Author: %(name)s", name=name), author=author_info, other_books=other_books,
                                 page="author")


def render_publisher_books(page, book_id, order):
    publisher = db.session.query(db.Publishers).filter(db.Publishers.id == book_id).first()
    if publisher:
        entries, random, pagination = fill_indexpage(page, db.Books,
                                                     db.Books.publishers.any(db.Publishers.id == book_id),
                                                     [db.Series.name, order[0], db.Books.series_index],
                                                     db.books_series_link, db.Series)
        return render_title_template('index.html', random=random, entries=entries, pagination=pagination, id=book_id,
                                     title=_(u"Publisher: %(name)s", name=publisher.name), page="publisher")
    else:
        abort(404)


def render_series_books(page, book_id, order):
    name = db.session.query(db.Series).filter(db.Series.id == book_id).first()
    if name:
        entries, random, pagination = fill_indexpage(page, db.Books, db.Books.series.any(db.Series.id == book_id),
                                                     [db.Books.series_index, order[0]])
        return render_title_template('index.html', random=random, pagination=pagination, entries=entries,
                                     title=_(u"Series: %(serie)s", serie=name.name), page="series")
    else:
        abort(404)


def render_ratings_books(page, book_id, order):
    if book_id <=5:
        name = db.session.query(db.Ratings).filter(db.Ratings.id == book_id).first()
        entries, random, pagination = fill_indexpage(page, db.Books, db.Books.ratings.any(db.Ratings.id == book_id),
                                                 [db.Books.timestamp.desc(), order[0]])
        return render_title_template('index.html', random=random, pagination=pagination, entries=entries,
                                     title=_(u"Rating: %(rating)s stars", rating=int(name.rating/2)), page="ratings")
    else:
        abort(404)


def render_formats_books(page, book_id, order):
    name = db.session.query(db.Data).filter(db.Data.format == book_id.upper()).first()
    if name:
        entries, random, pagination = fill_indexpage(page, db.Books, db.Books.data.any(db.Data.format == book_id.upper()),
                                                 [db.Books.timestamp.desc(), order[0]])
        return render_title_template('index.html', random=random, pagination=pagination, entries=entries,
                                     title=_(u"File format: %(format)s", format=name.format), page="formats")
    else:
        abort(404)


def render_category_books(page, book_id, order):
    name = db.session.query(db.Tags).filter(db.Tags.id == book_id).first()
    if name:
        entries, random, pagination = fill_indexpage(page, db.Books, db.Books.tags.any(db.Tags.id == book_id),
                                                     [db.Series.name, db.Books.series_index, order[0]],
                                                     db.books_series_link, db.Series)
        return render_title_template('index.html', random=random, entries=entries, pagination=pagination,
                                 title=_(u"Category: %(name)s", name=name.name), page="category")
    else:
        abort(404)


@web.route("/author")
@login_required_if_no_ano
def author_list():
    if current_user.check_visibility(constants.SIDEBAR_AUTHOR):
        entries = db.session.query(db.Authors, func.count('books_authors_link.book').label('count'))\
            .join(db.books_authors_link).join(db.Books).filter(common_filters())\
            .group_by(text('books_authors_link.author')).order_by(db.Authors.sort).all()
        charlist = db.session.query(func.upper(func.substr(db.Authors.sort,1,1)).label('char')) \
            .join(db.books_authors_link).join(db.Books).filter(common_filters()) \
            .group_by(func.upper(func.substr(db.Authors.sort,1,1))).all()
        for entry in entries:
            entry.Authors.name = entry.Authors.name.replace('|', ',')
        return render_title_template('list.html', entries=entries, folder='web.books_list', charlist=charlist,
                                     title=u"Author list", page="authorlist", data='author')
    else:
        abort(404)


@web.route("/publisher")
@login_required_if_no_ano
def publisher_list():
    if current_user.check_visibility(constants.SIDEBAR_PUBLISHER):
        entries = db.session.query(db.Publishers, func.count('books_publishers_link.book').label('count'))\
            .join(db.books_publishers_link).join(db.Books).filter(common_filters())\
            .group_by(text('books_publishers_link.publisher')).order_by(db.Publishers.sort).all()
        charlist = db.session.query(func.upper(func.substr(db.Publishers.name,1,1)).label('char')) \
            .join(db.books_publishers_link).join(db.Books).filter(common_filters()) \
            .group_by(func.upper(func.substr(db.Publishers.name,1,1))).all()
        return render_title_template('list.html', entries=entries, folder='web.books_list', charlist=charlist,
                                     title=_(u"Publisher list"), page="publisherlist", data="publisher")
    else:
        abort(404)


@web.route("/series")
@login_required_if_no_ano
def series_list():
    if current_user.check_visibility(constants.SIDEBAR_SERIES):
        entries = db.session.query(db.Series, func.count('books_series_link.book').label('count'))\
            .join(db.books_series_link).join(db.Books).filter(common_filters())\
            .group_by(text('books_series_link.series')).order_by(db.Series.sort).all()
        charlist = db.session.query(func.upper(func.substr(db.Series.sort,1,1)).label('char')) \
            .join(db.books_series_link).join(db.Books).filter(common_filters()) \
            .group_by(func.upper(func.substr(db.Series.sort,1,1))).all()
        return render_title_template('list.html', entries=entries, folder='web.books_list', charlist=charlist,
                                     title=_(u"Series list"), page="serieslist", data="series")
    else:
        abort(404)


@web.route("/ratings")
@login_required_if_no_ano
def ratings_list():
    if current_user.check_visibility(constants.SIDEBAR_RATING):
        entries = db.session.query(db.Ratings, func.count('books_ratings_link.book').label('count'),
                                   (db.Ratings.rating/2).label('name'))\
            .join(db.books_ratings_link).join(db.Books).filter(common_filters())\
            .group_by(text('books_ratings_link.rating')).order_by(db.Ratings.rating).all()
        return render_title_template('list.html', entries=entries, folder='web.books_list', charlist=list(),
                                     title=_(u"Ratings list"), page="ratingslist", data="ratings")
    else:
        abort(404)


@web.route("/formats")
@login_required_if_no_ano
def formats_list():
    if current_user.check_visibility(constants.SIDEBAR_FORMAT):
        entries = db.session.query(db.Data, func.count('data.book').label('count'),db.Data.format.label('format'))\
            .join(db.Books).filter(common_filters())\
            .group_by(db.Data.format).order_by(db.Data.format).all()
        return render_title_template('list.html', entries=entries, folder='web.books_list', charlist=list(),
                                     title=_(u"File formats list"), page="formatslist", data="formats")
    else:
        abort(404)


@web.route("/language")
@login_required_if_no_ano
def language_overview():
    if current_user.check_visibility(constants.SIDEBAR_LANGUAGE):
        charlist = list()
        if current_user.filter_language() == u"all":
            languages = speaking_language()
            # ToDo: generate first character list for languages
        else:
            try:
                cur_l = LC.parse(current_user.filter_language())
            except UnknownLocaleError:
                cur_l = None
            languages = db.session.query(db.Languages).filter(
                db.Languages.lang_code == current_user.filter_language()).all()
            if cur_l:
                languages[0].name = cur_l.get_language_name(get_locale())
            else:
                languages[0].name = _(isoLanguages.get(part3=languages[0].lang_code).name)
        lang_counter = db.session.query(db.books_languages_link,
                                        func.count('books_languages_link.book').label('bookcount')).group_by(
            text('books_languages_link.lang_code')).all()
        return render_title_template('languages.html', languages=languages, lang_counter=lang_counter,
                                     charlist=charlist, title=_(u"Available languages"), page="langlist", data="language")
    else:
        abort(404)


@web.route("/language/<name>", defaults={'page': 1})
@web.route('/language/<name>/page/<int:page>')
@login_required_if_no_ano
def language(name, page):
    try:
        cur_l = LC.parse(name)
        lang_name = cur_l.get_language_name(get_locale())
    except UnknownLocaleError:
        try:
            lang_name = _(isoLanguages.get(part3=name).name)
        except KeyError:
            abort(404)
    entries, random, pagination = fill_indexpage(page, db.Books, db.Books.languages.any(db.Languages.lang_code == name),
                                                 [db.Books.timestamp.desc()])
    return render_title_template('index.html', random=random, entries=entries, pagination=pagination,
                                 title=_(u"Language: %(name)s", name=lang_name), page="language")


@web.route("/category")
@login_required_if_no_ano
def category_list():
    if current_user.check_visibility(constants.SIDEBAR_CATEGORY):
        entries = db.session.query(db.Tags, func.count('books_tags_link.book').label('count'))\
            .join(db.books_tags_link).join(db.Books).order_by(db.Tags.name).filter(common_filters())\
            .group_by(text('books_tags_link.tag')).all()
        charlist = db.session.query(func.upper(func.substr(db.Tags.name,1,1)).label('char')) \
            .join(db.books_tags_link).join(db.Books).filter(common_filters()) \
            .group_by(func.upper(func.substr(db.Tags.name,1,1))).all()
        return render_title_template('list.html', entries=entries, folder='web.books_list', charlist=charlist,
                                     title=_(u"Category list"), page="catlist", data="category")
    else:
        abort(404)


# ################################### Task functions ################################################################

@web.route("/tasks")
@login_required
def get_tasks_status():
    # if current user admin, show all email, otherwise only own emails
    tasks = global_WorkerThread.get_taskstatus()
    answer = render_task_status(tasks)
    return render_title_template('tasks.html', entries=answer, title=_(u"Tasks"), page="tasks")


# ################################### Search functions ################################################################

@web.route("/search", methods=["GET"])
@login_required_if_no_ano
def search():
    term = request.args.get("query").strip().lower()
    if term:
        entries = get_search_results(term)
        ids = list()
        for element in entries:
            ids.append(element.id)
        searched_ids[current_user.id] = ids
        return render_title_template('search.html', searchterm=term, entries=entries, page="search")
    else:
        return render_title_template('search.html', searchterm="", page="search")


@web.route("/advanced_search", methods=['GET'])
@login_required_if_no_ano
def advanced_search():
    # Build custom columns names
    cc = get_cc_columns()
    db.session.connection().connection.connection.create_function("lower", 1, lcase)
    q = db.session.query(db.Books)

    include_tag_inputs = request.args.getlist('include_tag')
    exclude_tag_inputs = request.args.getlist('exclude_tag')
    include_series_inputs = request.args.getlist('include_serie')
    exclude_series_inputs = request.args.getlist('exclude_serie')
    include_languages_inputs = request.args.getlist('include_language')
    exclude_languages_inputs = request.args.getlist('exclude_language')

    author_name = request.args.get("author_name")
    book_title = request.args.get("book_title")
    publisher = request.args.get("publisher")
    pub_start = request.args.get("Publishstart")
    pub_end = request.args.get("Publishend")
    rating_low = request.args.get("ratinghigh")
    rating_high = request.args.get("ratinglow")
    description = request.args.get("comment")
    if author_name:
        author_name = author_name.strip().lower().replace(',','|')
    if book_title:
        book_title = book_title.strip().lower()
    if publisher:
        publisher = publisher.strip().lower()

    searchterm = []
    cc_present = False
    for c in cc:
        if request.args.get('custom_column_' + str(c.id)):
            searchterm.extend([(u"%s: %s" % (c.name, request.args.get('custom_column_' + str(c.id))))])
            cc_present = True

    if include_tag_inputs or exclude_tag_inputs or include_series_inputs or exclude_series_inputs or \
            include_languages_inputs or exclude_languages_inputs or author_name or book_title or \
            publisher or pub_start or pub_end or rating_low or rating_high or description or cc_present:
        searchterm = []
        searchterm.extend((author_name.replace('|', ','), book_title, publisher))
        if pub_start:
            try:
                searchterm.extend([_(u"Published after ") +
                                   format_date(datetime.datetime.strptime(pub_start,"%Y-%m-%d"),
                                               format='medium', locale=get_locale())])
            except ValueError:
                pub_start = u""
        if pub_end:
            try:
                searchterm.extend([_(u"Published before ") +
                                   format_date(datetime.datetime.strptime(pub_end,"%Y-%m-%d"),
                                               format='medium', locale=get_locale())])
            except ValueError:
                pub_start = u""
        tag_names = db.session.query(db.Tags).filter(db.Tags.id.in_(include_tag_inputs)).all()
        searchterm.extend(tag.name for tag in tag_names)
        serie_names = db.session.query(db.Series).filter(db.Series.id.in_(include_series_inputs)).all()
        searchterm.extend(serie.name for serie in serie_names)
        language_names = db.session.query(db.Languages).filter(db.Languages.id.in_(include_languages_inputs)).all()
        if language_names:
            language_names = speaking_language(language_names)
        searchterm.extend(language.name for language in language_names)
        if rating_high:
            searchterm.extend([_(u"Rating <= %(rating)s", rating=rating_high)])
        if rating_low:
            searchterm.extend([_(u"Rating >= %(rating)s", rating=rating_low)])
        # handle custom columns
        for c in cc:
            if request.args.get('custom_column_' + str(c.id)):
                searchterm.extend([(u"%s: %s" % (c.name, request.args.get('custom_column_' + str(c.id))))])
        searchterm = " + ".join(filter(None, searchterm))
        q = q.filter()
        if author_name:
            q = q.filter(db.Books.authors.any(func.lower(db.Authors.name).ilike("%" + author_name + "%")))
        if book_title:
            q = q.filter(func.lower(db.Books.title).ilike("%" + book_title + "%"))
        if pub_start:
            q = q.filter(db.Books.pubdate >= pub_start)
        if pub_end:
            q = q.filter(db.Books.pubdate <= pub_end)
        if publisher:
            q = q.filter(db.Books.publishers.any(func.lower(db.Publishers.name).ilike("%" + publisher + "%")))
        for tag in include_tag_inputs:
            q = q.filter(db.Books.tags.any(db.Tags.id == tag))
        for tag in exclude_tag_inputs:
            q = q.filter(not_(db.Books.tags.any(db.Tags.id == tag)))
        for serie in include_series_inputs:
            q = q.filter(db.Books.series.any(db.Series.id == serie))
        for serie in exclude_series_inputs:
            q = q.filter(not_(db.Books.series.any(db.Series.id == serie)))
        if current_user.filter_language() != "all":
            q = q.filter(db.Books.languages.any(db.Languages.lang_code == current_user.filter_language()))
        else:
            for language in include_languages_inputs:
                q = q.filter(db.Books.languages.any(db.Languages.id == language))
            for language in exclude_languages_inputs:
                q = q.filter(not_(db.Books.series.any(db.Languages.id == language)))
        if rating_high:
            rating_high = int(rating_high) * 2
            q = q.filter(db.Books.ratings.any(db.Ratings.rating <= rating_high))
        if rating_low:
            rating_low = int(rating_low) * 2
            q = q.filter(db.Books.ratings.any(db.Ratings.rating >= rating_low))
        if description:
            q = q.filter(db.Books.comments.any(func.lower(db.Comments.text).ilike("%" + description + "%")))

        # search custom culumns
        for c in cc:
            custom_query = request.args.get('custom_column_' + str(c.id))
            if custom_query:
                if c.datatype == 'bool':
                    q = q.filter(getattr(db.Books, 'custom_column_'+str(c.id)).any(
                        db.cc_classes[c.id].value == (custom_query == "True")))
                elif c.datatype == 'int':
                    q = q.filter(getattr(db.Books, 'custom_column_'+str(c.id)).any(
                        db.cc_classes[c.id].value == custom_query))
                else:
                    q = q.filter(getattr(db.Books, 'custom_column_'+str(c.id)).any(
                        func.lower(db.cc_classes[c.id].value).ilike("%" + custom_query + "%")))
        q = q.all()
        ids = list()
        for element in q:
            ids.append(element.id)
        searched_ids[current_user.id] = ids
        return render_title_template('search.html', searchterm=searchterm,
                                     entries=q, title=_(u"search"), page="search")
    # prepare data for search-form
    tags = db.session.query(db.Tags).order_by(db.Tags.name).all()
    series = db.session.query(db.Series).order_by(db.Series.name).all()
    if current_user.filter_language() == u"all":
        languages = speaking_language()
    else:
        languages = None
    return render_title_template('search_form.html', tags=tags, languages=languages,
                                 series=series, title=_(u"search"), cc=cc, page="advsearch")


<<<<<<< HEAD
def render_read_books(page, are_read, as_xml=False, order=None):
    order = order or []
=======
@app.route("/cover/<int:book_id>")
@login_required_if_no_ano
def get_cover(book_id):
    book = db.session.query(db.Books).filter(db.Books.id == book_id).first()
    return helper.get_book_cover(book.path)


@app.route("/show/<book_id>/<book_format>")
@login_required_if_no_ano
def serve_book(book_id, book_format):
    book_format = book_format.split(".")[0]
    book = db.session.query(db.Books).filter(db.Books.id == book_id).first()
    data = db.session.query(db.Data).filter(db.Data.book == book.id).filter(db.Data.format == book_format.upper()).first()
    app.logger.info(data.name)
    if config.config_use_google_drive:
        headers = Headers()
        try:
            headers["Content-Type"] = mimetypes.types_map['.' + book_format]
        except KeyError:
            headers["Content-Type"] = "application/octet-stream"
        df = gdriveutils.getFileFromEbooksFolder(book.path, data.name + "." + book_format)
        return gdriveutils.do_gdrive_download(df, headers)
    else:
        return send_from_directory(os.path.join(config.config_calibre_dir, book.path), data.name + "." + book_format)



@app.route("/opds/thumb_240_240/<path:book_id>")
@app.route("/opds/cover_240_240/<path:book_id>")
@app.route("/opds/cover_90_90/<path:book_id>")
@app.route("/opds/cover/<path:book_id>")
@basic_auth_required_check(config.config_use_ldap)
def feed_get_cover(book_id):
    book = db.session.query(db.Books).filter(db.Books.id == book_id).first()
    if book:
        return helper.get_book_cover(book.path)
    else:
        abort(404)


def render_read_books(page, are_read, as_xml=False):
>>>>>>> 4437d737
    if not config.config_read_column:
        readBooks = ub.session.query(ub.ReadBook).filter(ub.ReadBook.user_id == int(current_user.id))\
            .filter(ub.ReadBook.is_read is True).all()
        readBookIds = [x.book_id for x in readBooks]
    else:
        try:
            readBooks = db.session.query(db.cc_classes[config.config_read_column])\
                .filter(db.cc_classes[config.config_read_column].value is True).all()
            readBookIds = [x.book for x in readBooks]
        except KeyError:
            log.error("Custom Column No.%d is not existing in calibre database", config.config_read_column)
            readBookIds = []

    if are_read:
        db_filter = db.Books.id.in_(readBookIds)
    else:
        db_filter = ~db.Books.id.in_(readBookIds)

    entries, random, pagination = fill_indexpage(page, db.Books, db_filter, order)

    if as_xml:
        xml = render_title_template('feed.xml', entries=entries, pagination=pagination)
        response = make_response(xml)
        response.headers["Content-Type"] = "application/xml; charset=utf-8"
        return response
    else:
        if are_read:
            name = _(u'Read Books') + ' (' + str(len(readBookIds)) + ')'
            pagename = "read"
        else:
            total_books = db.session.query(func.count(db.Books.id)).scalar()
            name = _(u'Unread Books') + ' (' + str(total_books - len(readBookIds)) + ')'
            pagename = "unread"
        return render_title_template('index.html', random=random, entries=entries, pagination=pagination,
                                     title=name, page=pagename)


# ################################### Download/Send ##################################################################

@web.route("/cover/<int:book_id>")
@login_required_if_no_ano
def get_cover(book_id):
    return get_book_cover(book_id)


@web.route("/show/<book_id>/<book_format>")
@login_required_if_no_ano
@viewer_required
def serve_book(book_id, book_format):
    book_format = book_format.split(".")[0]
    book = db.session.query(db.Books).filter(db.Books.id == book_id).first()
    data = db.session.query(db.Data).filter(db.Data.book == book.id).filter(db.Data.format == book_format.upper())\
        .first()
    log.info('Serving book: %s', data.name)
    if config.config_use_google_drive:
        headers = Headers()
        try:
            headers["Content-Type"] = mimetypes.types_map['.' + book_format]
        except KeyError:
            headers["Content-Type"] = "application/octet-stream"
        df = getFileFromEbooksFolder(book.path, data.name + "." + book_format)
        return do_gdrive_download(df, headers)
    else:
        return send_from_directory(os.path.join(config.config_calibre_dir, book.path), data.name + "." + book_format)


@web.route("/download/<int:book_id>/<book_format>", defaults={'anyname': 'None'})
@web.route("/download/<int:book_id>/<book_format>/<anyname>")
@login_required_if_no_ano
@download_required
def download_link(book_id, book_format, anyname):
    return get_download_link(book_id, book_format)


@web.route('/send/<int:book_id>/<book_format>/<int:convert>')
@login_required
@download_required
def send_to_kindle(book_id, book_format, convert):
    settings = ub.get_mail_settings()
    if settings.get("mail_server", "mail.example.com") == "mail.example.com":
        flash(_(u"Please configure the SMTP mail settings first..."), category="error")
    elif current_user.kindle_mail:
        result = send_mail(book_id, book_format, convert, current_user.kindle_mail, config.config_calibre_dir,
                                  current_user.nickname)
        if result is None:
            flash(_(u"Book successfully queued for sending to %(kindlemail)s", kindlemail=current_user.kindle_mail),
                  category="success")
            ub.update_download(book_id, int(current_user.id))
        else:
            flash(_(u"There was an error sending this book: %(res)s", res=result), category="error")
    else:
        flash(_(u"Please configure your kindle e-mail address first..."), category="error")
    return redirect(request.environ["HTTP_REFERER"])


# ################################### Login Logout ##################################################################

@web.route('/register', methods=['GET', 'POST'])
def register():
    if not config.config_public_reg:
        abort(404)
    if current_user is not None and current_user.is_authenticated:
        return redirect(url_for('web.index'))

    if request.method == "POST":
        to_save = request.form.to_dict()
        if not to_save["nickname"] or not to_save["email"]:
            flash(_(u"Please fill out all fields!"), category="error")
            return render_title_template('register.html', title=_(u"register"), page="register")

        existing_user = ub.session.query(ub.User).filter(func.lower(ub.User.nickname) == to_save["nickname"]
                                                         .lower()).first()
        existing_email = ub.session.query(ub.User).filter(ub.User.email == to_save["email"].lower()).first()
        if not existing_user and not existing_email:
            content = ub.User()
            # content.password = generate_password_hash(to_save["password"])
            if check_valid_domain(to_save["email"]):
                content.nickname = to_save["nickname"]
                content.email = to_save["email"]
                password = generate_random_password()
                content.password = generate_password_hash(password)
                content.role = config.config_default_role
                content.sidebar_view = config.config_default_show
                content.mature_content = bool(config.config_default_show & constants.MATURE_CONTENT)
                try:
                    ub.session.add(content)
                    ub.session.commit()
                    if feature_support['oauth']:
                        register_user_with_oauth(content)
                    send_registration_mail(to_save["email"], to_save["nickname"], password)
                except Exception:
                    ub.session.rollback()
                    flash(_(u"An unknown error occurred. Please try again later."), category="error")
                    return render_title_template('register.html', title=_(u"register"), page="register")
            else:
                flash(_(u"Your e-mail is not allowed to register"), category="error")
                log.info('Registering failed for user "%s" e-mail adress: %s', to_save['nickname'], to_save["email"])
                return render_title_template('register.html', title=_(u"register"), page="register")
            flash(_(u"Confirmation e-mail was send to your e-mail account."), category="success")
            return redirect(url_for('web.login'))
        else:
            flash(_(u"This username or e-mail address is already in use."), category="error")
            return render_title_template('register.html', title=_(u"register"), page="register")

    if feature_support['oauth']:
        register_user_with_oauth()
    return render_title_template('register.html', config=config, title=_(u"register"), page="register")


@web.route('/login', methods=['GET', 'POST'])
def login():
    if not config.db_configured:
        return redirect(url_for('admin.basic_configuration'))
    if current_user is not None and current_user.is_authenticated:
<<<<<<< HEAD
        return redirect(url_for('web.index'))
    if request.method == "POST":
        form = request.form.to_dict()
        user = ub.session.query(ub.User).filter(func.lower(ub.User.nickname) == form['username'].strip().lower())\
            .first()
        if config.config_login_type == 1 and user:
            try:
                ub.User.try_login(form['username'], form['password'], config.config_ldap_dn,
                                  config.config_ldap_provider_url)
                login_user(user, remember=True)
                flash(_(u"You are now logged in as: '%(nickname)s'", nickname=user.nickname), category="success")
                return redirect_back(url_for("web.index"))
            except ldap.INVALID_CREDENTIALS:
                ipAdress = request.headers.get('X-Forwarded-For', request.remote_addr)
                log.info('LDAP Login failed for user "%s" IP-adress: %s', form['username'], ipAdress)
                flash(_(u"Wrong Username or Password"), category="error")
            except ldap.SERVER_DOWN:
                log.info('LDAP Login failed, LDAP Server down')
                flash(_(u"Could not login. LDAP server down, please contact your administrator"), category="error")
=======
        return redirect(url_for('index'))
    if config.config_use_ldap and not ldap_support:
        flash(_(u"Cannot activate LDAP authentication"), category="error")
    if request.method == "POST":
        form = request.form.to_dict()
        user = ub.session.query(ub.User).filter(func.lower(ub.User.nickname) == form['username'].strip().lower()).first()
        if ldap_support and config.config_use_ldap and user:
            try:
              if ldap.bind_user(form['username'], form['password']) is not None:
                   login_user(user, remember=True)
                   flash(_(u"you are now logged in as: '%(nickname)s'", nickname=user.nickname), category="success")
                   return redirect_back(url_for("index"))
            except LDAPException as exception:
               app.logger.error( 'Login Error: ' + str(exception))
               ipAdress = request.headers.get('X-Forwarded-For', request.remote_addr)
               app.logger.info('LDAP Login failed for user "' + form['username'] + ', IP-address :' + ipAdress)
               flash(_(u"Wrong Username or Password"), category="error")
        elif user and check_password_hash(user.password, form['password']) and user.nickname is not "Guest":
            login_user(user, remember=True)
            flash(_(u"you are now logged in as: '%(nickname)s'", nickname=user.nickname), category="success")
            return redirect_back(url_for("index"))
>>>>>>> 4437d737
        else:
            if user and check_password_hash(user.password, form['password']) and user.nickname is not "Guest":
                login_user(user, remember=True)
                flash(_(u"You are now logged in as: '%(nickname)s'", nickname=user.nickname), category="success")
                return redirect_back(url_for("web.index"))
            else:
                ipAdress = request.headers.get('X-Forwarded-For', request.remote_addr)
                log.info('Login failed for user "%s" IP-adress: %s', form['username'], ipAdress)
                flash(_(u"Wrong Username or Password"), category="error")

    next_url = url_for('web.index')

    return render_title_template('login.html', title=_(u"login"), next_url=next_url, config=config, page="login")


@web.route('/logout')
@login_required
def logout():
    if current_user is not None and current_user.is_authenticated:
        logout_user()
        if feature_support['oauth'] and (config.config_login_type == 2 or config.config_login_type == 3):
            logout_oauth_user()
    return redirect(url_for('web.login'))


@web.route('/remote/login')
@remote_login_required
def remote_login():
    auth_token = ub.RemoteAuthToken()
    ub.session.add(auth_token)
    ub.session.commit()

    verify_url = url_for('web.verify_token', token=auth_token.auth_token, _external=true)

    return render_title_template('remote_login.html', title=_(u"login"), token=auth_token.auth_token,
                                 verify_url=verify_url, page="remotelogin")


@web.route('/verify/<token>')
@remote_login_required
@login_required
def verify_token(token):
    auth_token = ub.session.query(ub.RemoteAuthToken).filter(ub.RemoteAuthToken.auth_token == token).first()

    # Token not found
    if auth_token is None:
        flash(_(u"Token not found"), category="error")
        return redirect(url_for('web.index'))

    # Token expired
    if datetime.datetime.now() > auth_token.expiration:
        ub.session.delete(auth_token)
        ub.session.commit()

        flash(_(u"Token has expired"), category="error")
        return redirect(url_for('web.index'))

    # Update token with user information
    auth_token.user_id = current_user.id
    auth_token.verified = True
    ub.session.commit()

    flash(_(u"Success! Please return to your device"), category="success")
    return redirect(url_for('web.index'))


@web.route('/ajax/verify_token', methods=['POST'])
@remote_login_required
def token_verified():
    token = request.form['token']
    auth_token = ub.session.query(ub.RemoteAuthToken).filter(ub.RemoteAuthToken.auth_token == token).first()

    data = {}

    # Token not found
    if auth_token is None:
        data['status'] = 'error'
        data['message'] = _(u"Token not found")

    # Token expired
    elif datetime.datetime.now() > auth_token.expiration:
        ub.session.delete(auth_token)
        ub.session.commit()

        data['status'] = 'error'
        data['message'] = _(u"Token has expired")

    elif not auth_token.verified:
        data['status'] = 'not_verified'

    else:
        user = ub.session.query(ub.User).filter(ub.User.id == auth_token.user_id).first()
        login_user(user)

        ub.session.delete(auth_token)
        ub.session.commit()

        data['status'] = 'success'
        flash(_(u"you are now logged in as: '%(nickname)s'", nickname=user.nickname), category="success")

    response = make_response(json.dumps(data, ensure_ascii=False))
    response.headers["Content-Type"] = "application/json; charset=utf-8"

    return response


# ################################### Users own configuration #########################################################

@web.route("/me", methods=["GET", "POST"])
@login_required
def profile():
    downloads = list()
    languages = speaking_language()
    translations = babel.list_translations() + [LC('en')]
    if feature_support['oauth']:
        oauth_status = get_oauth_status()
    else:
        oauth_status = None
    for book in current_user.downloads:
        downloadBook = db.session.query(db.Books).filter(db.Books.id == book.book_id).first()
        if downloadBook:
            downloads.append(db.session.query(db.Books).filter(db.Books.id == book.book_id).first())
        else:
            ub.delete_download(book.book_id)
            # ub.session.query(ub.Downloads).filter(book.book_id == ub.Downloads.book_id).delete()
            # ub.session.commit()
    if request.method == "POST":
        to_save = request.form.to_dict()
        current_user.random_books = 0
        if current_user.role_passwd() or current_user.role_admin():
            if "password" in to_save and to_save["password"]:
                current_user.password = generate_password_hash(to_save["password"])
        if "kindle_mail" in to_save and to_save["kindle_mail"] != current_user.kindle_mail:
            current_user.kindle_mail = to_save["kindle_mail"]
        if to_save["email"] and to_save["email"] != current_user.email:
            if config.config_public_reg and not check_valid_domain(to_save["email"]):
                flash(_(u"E-mail is not from valid domain"), category="error")
                return render_title_template("user_edit.html", content=current_user, downloads=downloads,
                                             title=_(u"%(name)s's profile", name=current_user.nickname), page="me",
                                             registered_oauth=oauth_check, oauth_status=oauth_status)
            current_user.email = to_save["email"]
        if "show_random" in to_save and to_save["show_random"] == "on":
            current_user.random_books = 1
        if "default_language" in to_save:
            current_user.default_language = to_save["default_language"]
        if "locale" in to_save:
            current_user.locale = to_save["locale"]

        val = 0
        for key, __ in to_save.items():
            if key.startswith('show'):
                val += int(key[5:])
        current_user.sidebar_view = val
        if "Show_detail_random" in to_save:
            current_user.sidebar_view += constants.DETAIL_RANDOM

        current_user.mature_content = "Show_mature_content" in to_save

        try:
            ub.session.commit()
        except IntegrityError:
            ub.session.rollback()
            flash(_(u"Found an existing account for this e-mail address."), category="error")
            return render_title_template("user_edit.html", content=current_user, downloads=downloads,
                                         translations=translations,
                                         title=_(u"%(name)s's profile", name=current_user.nickname), page="me",
                                                 registered_oauth=oauth_check, oauth_status=oauth_status)
        flash(_(u"Profile updated"), category="success")
    return render_title_template("user_edit.html", translations=translations, profile=1, languages=languages,
                                 content=current_user, downloads=downloads, title= _(u"%(name)s's profile",
                                                                                           name=current_user.nickname),
                                 page="me", registered_oauth=oauth_check, oauth_status=oauth_status)


# ###################################Show single book ##################################################################

<<<<<<< HEAD
@web.route("/read/<int:book_id>/<book_format>")
=======
@app.route("/admin/viewconfig", methods=["GET", "POST"])
@login_required
@admin_required
def view_configuration():
    reboot_required = False
    if request.method == "POST":
        to_save = request.form.to_dict()
        content = ub.session.query(ub.Settings).first()
        if "config_calibre_web_title" in to_save:
            content.config_calibre_web_title = to_save["config_calibre_web_title"]
        if "config_columns_to_ignore" in to_save:
            content.config_columns_to_ignore = to_save["config_columns_to_ignore"]
        if "config_read_column" in to_save:
            content.config_read_column = int(to_save["config_read_column"])
        if "config_theme" in to_save:
            content.config_theme = int(to_save["config_theme"])
        if "config_title_regex" in to_save:
            if content.config_title_regex != to_save["config_title_regex"]:
                content.config_title_regex = to_save["config_title_regex"]
                reboot_required = True
        if "config_random_books" in to_save:
            content.config_random_books = int(to_save["config_random_books"])
        if "config_books_per_page" in to_save:
            content.config_books_per_page = int(to_save["config_books_per_page"])
        # maximum authors to show before we display a 'show more' link
        if "config_authors_max" in to_save:
            content.config_authors_max = int(to_save["config_authors_max"])
        # Mature Content configuration
        if "config_mature_content_tags" in to_save:
            content.config_mature_content_tags = to_save["config_mature_content_tags"].strip()

        # Default user configuration
        content.config_default_role = 0
        if "admin_role" in to_save:
            content.config_default_role = content.config_default_role + ub.ROLE_ADMIN
        if "download_role" in to_save:
            content.config_default_role = content.config_default_role + ub.ROLE_DOWNLOAD
        if "upload_role" in to_save:
            content.config_default_role = content.config_default_role + ub.ROLE_UPLOAD
        if "edit_role" in to_save:
            content.config_default_role = content.config_default_role + ub.ROLE_EDIT
        if "delete_role" in to_save:
            content.config_default_role = content.config_default_role + ub.ROLE_DELETE_BOOKS
        if "passwd_role" in to_save:
            content.config_default_role = content.config_default_role + ub.ROLE_PASSWD
        if "edit_shelf_role" in to_save:
            content.config_default_role = content.config_default_role + ub.ROLE_EDIT_SHELFS
        content.config_default_show = 0
        if "show_detail_random" in to_save:
            content.config_default_show = content.config_default_show + ub.DETAIL_RANDOM
        if "show_language" in to_save:
            content.config_default_show = content.config_default_show + ub.SIDEBAR_LANGUAGE
        if "show_series" in to_save:
            content.config_default_show = content.config_default_show + ub.SIDEBAR_SERIES
        if "show_category" in to_save:
            content.config_default_show = content.config_default_show + ub.SIDEBAR_CATEGORY
        if "show_hot" in to_save:
            content.config_default_show = content.config_default_show + ub.SIDEBAR_HOT
        if "show_random" in to_save:
            content.config_default_show = content.config_default_show + ub.SIDEBAR_RANDOM
        if "show_author" in to_save:
            content.config_default_show = content.config_default_show + ub.SIDEBAR_AUTHOR
        if "show_publisher" in to_save:
            content.config_default_show = content.config_default_show + ub.SIDEBAR_PUBLISHER
        if "show_best_rated" in to_save:
            content.config_default_show = content.config_default_show + ub.SIDEBAR_BEST_RATED
        if "show_read_and_unread" in to_save:
            content.config_default_show = content.config_default_show + ub.SIDEBAR_READ_AND_UNREAD
        if "show_recent" in to_save:
            content.config_default_show = content.config_default_show + ub.SIDEBAR_RECENT
        if "show_sorted" in to_save:
            content.config_default_show = content.config_default_show + ub.SIDEBAR_SORTED
        if "show_mature_content" in to_save:
            content.config_default_show = content.config_default_show + ub.MATURE_CONTENT
        ub.session.commit()
        flash(_(u"Calibre-Web configuration updated"), category="success")
        config.loadSettings()
        before_request()
        if reboot_required:
            # db.engine.dispose() # ToDo verify correct
            # ub.session.close()
            # ub.engine.dispose()
            # stop Server
            server.Server.setRestartTyp(True)
            server.Server.stopServer()
            app.logger.info('Reboot required, restarting')
    readColumn = db.session.query(db.Custom_Columns)\
            .filter(db.and_(db.Custom_Columns.datatype == 'bool',db.Custom_Columns.mark_for_delete == 0)).all()
    return render_title_template("config_view_edit.html", content=config, readColumns=readColumn,
                                 title=_(u"UI Configuration"), page="uiconfig")



@app.route("/config", methods=["GET", "POST"])
@unconfigured
def basic_configuration():
    logout_user()
    return configuration_helper(1)


def configuration_helper(origin):
    reboot_required = False
    gdriveError=None
    db_change = False
    success = False
    filedata = None
    if gdriveutils.gdrive_support == False:
        gdriveError = _('Import of optional Google Drive requirements missing')
    else:
        if not os.path.isfile(os.path.join(config.get_main_dir,'client_secrets.json')):
            gdriveError = _('client_secrets.json is missing or not readable')
        else:
            with open(os.path.join(config.get_main_dir,'client_secrets.json'), 'r') as settings:
                filedata=json.load(settings)
            if not 'web' in filedata:
                gdriveError = _('client_secrets.json is not configured for web application')
    if request.method == "POST":
        to_save = request.form.to_dict()
        content = ub.session.query(ub.Settings).first()  # type: ub.Settings
        if "config_calibre_dir" in to_save:
            if content.config_calibre_dir != to_save["config_calibre_dir"]:
                content.config_calibre_dir = to_save["config_calibre_dir"]
                db_change = True
        # Google drive setup
        if not os.path.isfile(os.path.join(config.get_main_dir, 'settings.yaml')):
            content.config_use_google_drive = False
        if "config_use_google_drive" in to_save and not content.config_use_google_drive and not gdriveError:
            if filedata:
                if filedata['web']['redirect_uris'][0].endswith('/'):
                    filedata['web']['redirect_uris'][0] = filedata['web']['redirect_uris'][0][:-1]
                with open(os.path.join(config.get_main_dir,'settings.yaml'), 'w') as f:
                    yaml = "client_config_backend: settings\nclient_config_file: %(client_file)s\n" \
                           "client_config:\n" \
                           "  client_id: %(client_id)s\n  client_secret: %(client_secret)s\n" \
                           "  redirect_uri: %(redirect_uri)s\n\nsave_credentials: True\n" \
                           "save_credentials_backend: file\nsave_credentials_file: %(credential)s\n\n" \
                           "get_refresh_token: True\n\noauth_scope:\n" \
                           "  - https://www.googleapis.com/auth/drive\n"
                    f.write(yaml % {'client_file': os.path.join(config.get_main_dir,'client_secrets.json'),
                                    'client_id': filedata['web']['client_id'],
                                   'client_secret': filedata['web']['client_secret'],
                                   'redirect_uri': filedata['web']['redirect_uris'][0],
                                    'credential': os.path.join(config.get_main_dir,'gdrive_credentials')})
            else:
                flash(_(u'client_secrets.json is not configured for web application'), category="error")
                return render_title_template("config_edit.html", content=config, origin=origin,
                                             gdrive=gdriveutils.gdrive_support, gdriveError=gdriveError,
                                             goodreads=goodreads_support, title=_(u"Basic Configuration"),
                                             page="config")
        # always show google drive settings, but in case of error deny support
        if "config_use_google_drive" in to_save and not gdriveError:
            content.config_use_google_drive = "config_use_google_drive" in to_save
        else:
            content.config_use_google_drive = 0
        if "config_google_drive_folder" in to_save:
            if content.config_google_drive_folder != to_save["config_google_drive_folder"]:
                content.config_google_drive_folder = to_save["config_google_drive_folder"]
                gdriveutils.deleteDatabaseOnChange()

        if "config_port" in to_save:
            if content.config_port != int(to_save["config_port"]):
                content.config_port = int(to_save["config_port"])
                reboot_required = True
        if "config_keyfile" in to_save:
            if content.config_keyfile != to_save["config_keyfile"]:
                if os.path.isfile(to_save["config_keyfile"]) or to_save["config_keyfile"] is u"":
                    content.config_keyfile = to_save["config_keyfile"]
                    reboot_required = True
                else:
                    ub.session.commit()
                    flash(_(u'Keyfile location is not valid, please enter correct path'), category="error")
                    return render_title_template("config_edit.html", content=config, origin=origin,
                                                 gdrive=gdriveutils.gdrive_support, gdriveError=gdriveError,
                                                 goodreads=goodreads_support, title=_(u"Basic Configuration"),
                                                 page="config")
        if "config_certfile" in to_save:
            if content.config_certfile != to_save["config_certfile"]:
                if os.path.isfile(to_save["config_certfile"]) or to_save["config_certfile"] is u"":
                    content.config_certfile = to_save["config_certfile"]
                    reboot_required = True
                else:
                    ub.session.commit()
                    flash(_(u'Certfile location is not valid, please enter correct path'), category="error")
                    return render_title_template("config_edit.html", content=config, origin=origin,
                                                 gdrive=gdriveutils.gdrive_support, gdriveError=gdriveError,
                                                 goodreads=goodreads_support, title=_(u"Basic Configuration"),
                                                 page="config")
        content.config_uploading = 0
        content.config_anonbrowse = 0
        content.config_public_reg = 0
        if "config_uploading" in to_save and to_save["config_uploading"] == "on":
            content.config_uploading = 1
        if "config_anonbrowse" in to_save and to_save["config_anonbrowse"] == "on":
            content.config_anonbrowse = 1
        if "config_public_reg" in to_save and to_save["config_public_reg"] == "on":
            content.config_public_reg = 1

        if "config_converterpath" in to_save:
            content.config_converterpath = to_save["config_converterpath"].strip()
        if "config_calibre" in to_save:
            content.config_calibre = to_save["config_calibre"].strip()
        if "config_ebookconverter" in to_save:
            content.config_ebookconverter = int(to_save["config_ebookconverter"])

        #LDAP configuration,
        content.config_use_ldap = 0
        if "config_use_ldap" in to_save and to_save["config_use_ldap"] == "on":
            if not to_save["config_ldap_provider_url"] or not to_save["config_ldap_port"] or not to_save["config_ldap_dn"] or not to_save["config_ldap_user_object"]:
                ub.session.commit()
                flash(_(u'Please enter a LDAP provider, port, DN and user object identifier'), category="error")
                return render_title_template("config_edit.html", content=config, origin=origin,
                                             gdrive=gdriveutils.gdrive_support, gdriveError=gdriveError,
                                             goodreads=goodreads_support, title=_(u"Basic Configuration"),
                                             page="config")
            elif not to_save["config_ldap_serv_username"] or not to_save["config_ldap_serv_password"]:
                ub.session.commit()
                flash(_(u'Please enter a LDAP service account and password'), category="error")
                return render_title_template("config_edit.html", content=config, origin=origin,
                                             gdrive=gdriveutils.gdrive_support, gdriveError=gdriveError,
                                             goodreads=goodreads_support, title=_(u"Basic Configuration"),
                                             page="config")
            else:
                content.config_use_ldap = 1
                content.config_ldap_provider_url = to_save["config_ldap_provider_url"]
                content.config_ldap_port = to_save["config_ldap_port"]
                content.config_ldap_schema = to_save["config_ldap_schema"]
                content.config_ldap_serv_username = to_save["config_ldap_serv_username"]
                content.config_ldap_serv_password = base64.b64encode(to_save["config_ldap_serv_password"])
                content.config_ldap_dn = to_save["config_ldap_dn"]
                content.config_ldap_user_object = to_save["config_ldap_user_object"]
                reboot_required = True
        content.config_ldap_use_ssl = 0
        content.config_ldap_use_tls = 0
        content.config_ldap_require_cert = 0
        content.config_ldap_openldap = 0
        if "config_ldap_use_ssl" in to_save and to_save["config_ldap_use_ssl"] == "on":
            content.config_ldap_use_ssl = 1
        if "config_ldap_use_tls" in to_save and to_save["config_ldap_use_tls"] == "on":
            content.config_ldap_use_tls = 1
        if "config_ldap_require_cert" in to_save and to_save["config_ldap_require_cert"] == "on":
            content.config_ldap_require_cert = 1
        if "config_ldap_openldap" in to_save and to_save["config_ldap_openldap"] == "on":
            content.config_ldap_openldap = 1
        if "config_ldap_cert_path " in to_save:
            if content.config_ldap_cert_path  != to_save["config_ldap_cert_path "]:
                if os.path.isfile(to_save["config_ldap_cert_path "]) or to_save["config_ldap_cert_path "] is u"":
                    content.config_certfile = to_save["config_ldap_cert_path "]
                else:
                    ub.session.commit()
                    flash(_(u'Certfile location is not valid, please enter correct path'), category="error")
                    return render_title_template("config_edit.html", content=config, origin=origin,
                                        gdrive=gdriveutils.gdrive_support, gdriveError=gdriveError,
                                        goodreads=goodreads_support, title=_(u"Basic Configuration"),
                                        page="config")

        # Remote login configuration
        content.config_remote_login = ("config_remote_login" in to_save and to_save["config_remote_login"] == "on")
        if not content.config_remote_login:
            ub.session.query(ub.RemoteAuthToken).delete()

        # Goodreads configuration
        content.config_use_goodreads = ("config_use_goodreads" in to_save and to_save["config_use_goodreads"] == "on")
        if "config_goodreads_api_key" in to_save:
            content.config_goodreads_api_key = to_save["config_goodreads_api_key"]
        if "config_goodreads_api_secret" in to_save:
            content.config_goodreads_api_secret = to_save["config_goodreads_api_secret"]
        if "config_updater" in to_save:
            content.config_updatechannel = int(to_save["config_updater"])
        if "config_log_level" in to_save:
            content.config_log_level = int(to_save["config_log_level"])
        if content.config_logfile != to_save["config_logfile"]:
            # check valid path, only path or file
            if os.path.dirname(to_save["config_logfile"]):
                if os.path.exists(os.path.dirname(to_save["config_logfile"])) and \
                        os.path.basename(to_save["config_logfile"]) and not os.path.isdir(to_save["config_logfile"]):
                    content.config_logfile = to_save["config_logfile"]
                else:
                    ub.session.commit()
                    flash(_(u'Logfile location is not valid, please enter correct path'), category="error")
                    return render_title_template("config_edit.html", content=config, origin=origin,
                                                 gdrive=gdriveutils.gdrive_support, gdriveError=gdriveError,
                                                 goodreads=goodreads_support, title=_(u"Basic Configuration"),
                                                 page="config")
            else:
                content.config_logfile = to_save["config_logfile"]
            reboot_required = True

        # Rarfile Content configuration
        if "config_rarfile_location" in to_save and to_save['config_rarfile_location'] is not u"":
            check = helper.check_unrar(to_save["config_rarfile_location"].strip())
            if not check[0] :
                content.config_rarfile_location = to_save["config_rarfile_location"].strip()
            else:
                flash(check[1], category="error")
                return render_title_template("config_edit.html", content=config, origin=origin,
                                             gdrive=gdriveutils.gdrive_support, goodreads=goodreads_support,
                                             rarfile_support=rar_support, title=_(u"Basic Configuration"))
        try:
            if content.config_use_google_drive and is_gdrive_ready() and not \
                    os.path.exists(os.path.join(content.config_calibre_dir, "metadata.db")):
                gdriveutils.downloadFile(None, "metadata.db", config.config_calibre_dir + "/metadata.db")
            if db_change:
                if config.db_configured:
                    db.session.close()
                    db.engine.dispose()
            ub.session.commit()
            flash(_(u"Calibre-Web configuration updated"), category="success")
            config.loadSettings()
            app.logger.setLevel(config.config_log_level)
            logging.getLogger("book_formats").setLevel(config.config_log_level)
        except Exception as e:
            flash(e, category="error")
            return render_title_template("config_edit.html", content=config, origin=origin,
                                         gdrive=gdriveutils.gdrive_support, gdriveError=gdriveError,
                                         goodreads=goodreads_support, rarfile_support=rar_support,
                                         title=_(u"Basic Configuration"), page="config")
        if db_change:
            reload(db)
            if not db.setup_db():
                flash(_(u'DB location is not valid, please enter correct path'), category="error")
                return render_title_template("config_edit.html", content=config, origin=origin,
                                             gdrive=gdriveutils.gdrive_support,gdriveError=gdriveError,
                                             goodreads=goodreads_support, rarfile_support=rar_support,
                                             title=_(u"Basic Configuration"), page="config")
        if reboot_required:
            # stop Server
            server.Server.setRestartTyp(True)
            server.Server.stopServer()
            app.logger.info('Reboot required, restarting')
        if origin:
            success = True
    if is_gdrive_ready() and gdriveutils.gdrive_support == True: # and config.config_use_google_drive == True:
        gdrivefolders=gdriveutils.listRootFolders()
    else:
        gdrivefolders=list()
    return render_title_template("config_edit.html", origin=origin, success=success, content=config,
                                 show_authenticate_google_drive=not is_gdrive_ready(),
                                 gdrive=gdriveutils.gdrive_support, gdriveError=gdriveError,
                                 gdrivefolders=gdrivefolders, rarfile_support=rar_support,
                                 goodreads=goodreads_support, title=_(u"Basic Configuration"), page="config")


@app.route("/admin/user/new", methods=["GET", "POST"])
@login_required
@admin_required
def new_user():
    content = ub.User()
    languages = speaking_language()
    translations = [LC('en')] + babel.list_translations()
    if request.method == "POST":
        to_save = request.form.to_dict()
        content.default_language = to_save["default_language"]
        content.mature_content = "show_mature_content" in to_save
        if "locale" in to_save:
            content.locale = to_save["locale"]
        content.sidebar_view = 0
        if "show_random" in to_save:
            content.sidebar_view += ub.SIDEBAR_RANDOM
        if "show_language" in to_save:
            content.sidebar_view += ub.SIDEBAR_LANGUAGE
        if "show_series" in to_save:
            content.sidebar_view += ub.SIDEBAR_SERIES
        if "show_category" in to_save:
            content.sidebar_view += ub.SIDEBAR_CATEGORY
        if "show_hot" in to_save:
            content.sidebar_view += ub.SIDEBAR_HOT
        if "show_read_and_unread" in to_save:
            content.sidebar_view += ub.SIDEBAR_READ_AND_UNREAD
        if "show_best_rated" in to_save:
            content.sidebar_view += ub.SIDEBAR_BEST_RATED
        if "show_author" in to_save:
            content.sidebar_view += ub.SIDEBAR_AUTHOR
        if "show_publisher" in to_save:
            content.sidebar_view += ub.SIDEBAR_PUBLISHER
        if "show_detail_random" in to_save:
            content.sidebar_view += ub.DETAIL_RANDOM
        if "show_sorted" in to_save:
            content.sidebar_view += ub.SIDEBAR_SORTED
        if "show_recent" in to_save:
            content.sidebar_view += ub.SIDEBAR_RECENT

        content.role = 0
        if "admin_role" in to_save:
            content.role = content.role + ub.ROLE_ADMIN
        if "download_role" in to_save:
            content.role = content.role + ub.ROLE_DOWNLOAD
        if "upload_role" in to_save:
            content.role = content.role + ub.ROLE_UPLOAD
        if "edit_role" in to_save:
            content.role = content.role + ub.ROLE_EDIT
        if "delete_role" in to_save:
            content.role = content.role + ub.ROLE_DELETE_BOOKS
        if "passwd_role" in to_save:
            content.role = content.role + ub.ROLE_PASSWD
        if "edit_shelf_role" in to_save:
            content.role = content.role + ub.ROLE_EDIT_SHELFS
        if not to_save["nickname"] or not to_save["email"] or not to_save["password"]:
            flash(_(u"Please fill out all fields!"), category="error")
            return render_title_template("user_edit.html", new_user=1, content=content, translations=translations,
                                         title=_(u"Add new user"))
        content.password = generate_password_hash(to_save["password"])
        content.nickname = to_save["nickname"]
        if config.config_public_reg and not check_valid_domain(to_save["email"]):
            flash(_(u"E-mail is not from valid domain"), category="error")
            return render_title_template("user_edit.html", new_user=1, content=content, translations=translations,
                                         title=_(u"Add new user"))
        else:
            content.email = to_save["email"]
        try:
            ub.session.add(content)
            ub.session.commit()
            flash(_(u"User '%(user)s' created", user=content.nickname), category="success")
            return redirect(url_for('admin'))
        except IntegrityError:
            ub.session.rollback()
            flash(_(u"Found an existing account for this e-mail address or nickname."), category="error")
    else:
        content.role = config.config_default_role
        content.sidebar_view = config.config_default_show
        content.mature_content = bool(config.config_default_show & ub.MATURE_CONTENT)
    return render_title_template("user_edit.html", new_user=1, content=content, translations=translations,
                                 languages=languages, title=_(u"Add new user"), page="newuser")


@app.route("/admin/mailsettings", methods=["GET", "POST"])
@login_required
@admin_required
def edit_mailsettings():
    content = ub.session.query(ub.Settings).first()
    if request.method == "POST":
        to_save = request.form.to_dict()
        content.mail_server = to_save["mail_server"]
        content.mail_port = int(to_save["mail_port"])
        content.mail_login = to_save["mail_login"]
        content.mail_password = to_save["mail_password"]
        content.mail_from = to_save["mail_from"]
        content.mail_use_ssl = int(to_save["mail_use_ssl"])
        try:
            ub.session.commit()
        except Exception as e:
            flash(e, category="error")
        if "test" in to_save and to_save["test"]:
            if current_user.kindle_mail:
                result = helper.send_test_mail(current_user.kindle_mail, current_user.nickname)
                if result is None:
                    flash(_(u"Test e-mail successfully send to %(kindlemail)s", kindlemail=current_user.kindle_mail),
                          category="success")
                else:
                    flash(_(u"There was an error sending the Test e-mail: %(res)s", res=result), category="error")
            else:
                flash(_(u"Please configure your kindle e-mail address first..."), category="error")
        else:
            flash(_(u"E-mail server settings updated"), category="success")
    return render_title_template("email_edit.html", content=content, title=_(u"Edit e-mail server settings"),
                                 page="mailset")


@app.route("/admin/user/<int:user_id>", methods=["GET", "POST"])
@login_required
@admin_required
def edit_user(user_id):
    content = ub.session.query(ub.User).filter(ub.User.id == int(user_id)).first()  # type: ub.User
    downloads = list()
    languages = speaking_language()
    translations = babel.list_translations() + [LC('en')]
    for book in content.downloads:
        downloadbook = db.session.query(db.Books).filter(db.Books.id == book.book_id).first()
        if downloadbook:
            downloads.append(downloadbook)
        else:
            ub.delete_download(book.book_id)
            # ub.session.query(ub.Downloads).filter(book.book_id == ub.Downloads.book_id).delete()
            # ub.session.commit()
    if request.method == "POST":
        to_save = request.form.to_dict()
        if "delete" in to_save:
            ub.session.query(ub.User).filter(ub.User.id == content.id).delete()
            ub.session.commit()
            flash(_(u"User '%(nick)s' deleted", nick=content.nickname), category="success")
            return redirect(url_for('admin'))
        else:
            if "password" in to_save and to_save["password"]:
                content.password = generate_password_hash(to_save["password"])

            if "admin_role" in to_save and not content.role_admin():
                content.role = content.role + ub.ROLE_ADMIN
            elif "admin_role" not in to_save and content.role_admin():
                content.role = content.role - ub.ROLE_ADMIN

            if "download_role" in to_save and not content.role_download():
                content.role = content.role + ub.ROLE_DOWNLOAD
            elif "download_role" not in to_save and content.role_download():
                content.role = content.role - ub.ROLE_DOWNLOAD

            if "upload_role" in to_save and not content.role_upload():
                content.role = content.role + ub.ROLE_UPLOAD
            elif "upload_role" not in to_save and content.role_upload():
                content.role = content.role - ub.ROLE_UPLOAD

            if "edit_role" in to_save and not content.role_edit():
                content.role = content.role + ub.ROLE_EDIT
            elif "edit_role" not in to_save and content.role_edit():
                content.role = content.role - ub.ROLE_EDIT

            if "delete_role" in to_save and not content.role_delete_books():
                content.role = content.role + ub.ROLE_DELETE_BOOKS
            elif "delete_role" not in to_save and content.role_delete_books():
                content.role = content.role - ub.ROLE_DELETE_BOOKS

            if "passwd_role" in to_save and not content.role_passwd():
                content.role = content.role + ub.ROLE_PASSWD
            elif "passwd_role" not in to_save and content.role_passwd():
                content.role = content.role - ub.ROLE_PASSWD

            if "edit_shelf_role" in to_save and not content.role_edit_shelfs():
                content.role = content.role + ub.ROLE_EDIT_SHELFS
            elif "edit_shelf_role" not in to_save and content.role_edit_shelfs():
                content.role = content.role - ub.ROLE_EDIT_SHELFS

            if "show_random" in to_save and not content.show_random_books():
                content.sidebar_view += ub.SIDEBAR_RANDOM
            elif "show_random" not in to_save and content.show_random_books():
                content.sidebar_view -= ub.SIDEBAR_RANDOM

            if "show_language" in to_save and not content.show_language():
                content.sidebar_view += ub.SIDEBAR_LANGUAGE
            elif "show_language" not in to_save and content.show_language():
                content.sidebar_view -= ub.SIDEBAR_LANGUAGE

            if "show_series" in to_save and not content.show_series():
                content.sidebar_view += ub.SIDEBAR_SERIES
            elif "show_series" not in to_save and content.show_series():
                content.sidebar_view -= ub.SIDEBAR_SERIES

            if "show_category" in to_save and not content.show_category():
                content.sidebar_view += ub.SIDEBAR_CATEGORY
            elif "show_category" not in to_save and content.show_category():
                content.sidebar_view -= ub.SIDEBAR_CATEGORY

            if "show_recent" in to_save and not content.show_recent():
                content.sidebar_view += ub.SIDEBAR_RECENT
            elif "show_recent" not in to_save and content.show_recent():
                content.sidebar_view -= ub.SIDEBAR_RECENT

            if "show_sorted" in to_save and not content.show_sorted():
                content.sidebar_view += ub.SIDEBAR_SORTED
            elif "show_sorted" not in to_save and content.show_sorted():
                content.sidebar_view -= ub.SIDEBAR_SORTED

            if "show_publisher" in to_save and not content.show_publisher():
                content.sidebar_view += ub.SIDEBAR_PUBLISHER
            elif "show_publisher" not in to_save and content.show_publisher():
                content.sidebar_view -= ub.SIDEBAR_PUBLISHER

            if "show_hot" in to_save and not content.show_hot_books():
                content.sidebar_view += ub.SIDEBAR_HOT
            elif "show_hot" not in to_save and content.show_hot_books():
                content.sidebar_view -= ub.SIDEBAR_HOT

            if "show_best_rated" in to_save and not content.show_best_rated_books():
                content.sidebar_view += ub.SIDEBAR_BEST_RATED
            elif "show_best_rated" not in to_save and content.show_best_rated_books():
                content.sidebar_view -= ub.SIDEBAR_BEST_RATED

            if "show_read_and_unread" in to_save and not content.show_read_and_unread():
                content.sidebar_view += ub.SIDEBAR_READ_AND_UNREAD
            elif "show_read_and_unread" not in to_save and content.show_read_and_unread():
                content.sidebar_view -= ub.SIDEBAR_READ_AND_UNREAD

            if "show_author" in to_save and not content.show_author():
                content.sidebar_view += ub.SIDEBAR_AUTHOR
            elif "show_author" not in to_save and content.show_author():
                content.sidebar_view -= ub.SIDEBAR_AUTHOR

            if "show_detail_random" in to_save and not content.show_detail_random():
                content.sidebar_view += ub.DETAIL_RANDOM
            elif "show_detail_random" not in to_save and content.show_detail_random():
                content.sidebar_view -= ub.DETAIL_RANDOM

            content.mature_content = "show_mature_content" in to_save

            if "default_language" in to_save:
                content.default_language = to_save["default_language"]
            if "locale" in to_save and to_save["locale"]:
                content.locale = to_save["locale"]
            if to_save["email"] and to_save["email"] != content.email:
                content.email = to_save["email"]
            if "kindle_mail" in to_save and to_save["kindle_mail"] != content.kindle_mail:
                content.kindle_mail = to_save["kindle_mail"]
        try:
            ub.session.commit()
            flash(_(u"User '%(nick)s' updated", nick=content.nickname), category="success")
        except IntegrityError:
            ub.session.rollback()
            flash(_(u"An unknown error occured."), category="error")
    return render_title_template("user_edit.html", translations=translations, languages=languages, new_user=0,
                                content=content, downloads=downloads, title=_(u"Edit User %(nick)s",
                                nick=content.nickname), page="edituser")


@app.route("/admin/resetpassword/<int:user_id>")
@login_required
@admin_required
def reset_password(user_id):
    if not config.config_public_reg:
        abort(404)
    if current_user is not None and current_user.is_authenticated:
        existing_user = ub.session.query(ub.User).filter(ub.User.id == user_id).first()
        password = helper.generate_random_password()
        existing_user.password = generate_password_hash(password)
        try:
            ub.session.commit()
            helper.send_registration_mail(existing_user.email, existing_user.nickname, password, True)
            flash(_(u"Password for user %(user)s reset", user=existing_user.nickname), category="success")
        except Exception:
            ub.session.rollback()
            flash(_(u"An unknown error occurred. Please try again later."), category="error")
    return redirect(url_for('admin'))


def render_edit_book(book_id):
    db.session.connection().connection.connection.create_function("title_sort", 1, db.title_sort)
    cc = db.session.query(db.Custom_Columns).filter(db.Custom_Columns.datatype.notin_(db.cc_exceptions)).all()
    book = db.session.query(db.Books)\
        .filter(db.Books.id == book_id).filter(common_filters()).first()

    if not book:
        flash(_(u"Error opening eBook. File does not exist or file is not accessible"), category="error")
        return redirect(url_for("index"))

    for indx in range(0, len(book.languages)):
        book.languages[indx].language_name = language_table[get_locale()][book.languages[indx].lang_code]

    book = order_authors(book)

    author_names = []
    for authr in book.authors:
        author_names.append(authr.name.replace('|', ','))

    # Option for showing convertbook button
    valid_source_formats=list()
    if config.config_ebookconverter == 2:
        for file in book.data:
            if file.format.lower() in EXTENSIONS_CONVERT:
                valid_source_formats.append(file.format.lower())

    # Determine what formats don't already exist
    allowed_conversion_formats = EXTENSIONS_CONVERT.copy()
    for file in book.data:
        try:
            allowed_conversion_formats.remove(file.format.lower())
        except Exception:
            app.logger.warning(file.format.lower() + ' already removed from list.')

    return render_title_template('book_edit.html', book=book, authors=author_names, cc=cc,
                                 title=_(u"edit metadata"), page="editbook",
                                 conversion_formats=allowed_conversion_formats,
                                 source_formats=valid_source_formats)


def edit_cc_data(book_id, book, to_save):
    cc = db.session.query(db.Custom_Columns).filter(db.Custom_Columns.datatype.notin_(db.cc_exceptions)).all()
    for c in cc:
        cc_string = "custom_column_" + str(c.id)
        if not c.is_multiple:
            if len(getattr(book, cc_string)) > 0:
                cc_db_value = getattr(book, cc_string)[0].value
            else:
                cc_db_value = None
            if to_save[cc_string].strip():
                if c.datatype == 'bool':
                    if to_save[cc_string] == 'None':
                        to_save[cc_string] = None
                    else:
                        to_save[cc_string] = 1 if to_save[cc_string] == 'True' else 0
                    if to_save[cc_string] != cc_db_value:
                        if cc_db_value is not None:
                            if to_save[cc_string] is not None:
                                setattr(getattr(book, cc_string)[0], 'value', to_save[cc_string])
                            else:
                                del_cc = getattr(book, cc_string)[0]
                                getattr(book, cc_string).remove(del_cc)
                                db.session.delete(del_cc)
                        else:
                            cc_class = db.cc_classes[c.id]
                            new_cc = cc_class(value=to_save[cc_string], book=book_id)
                            db.session.add(new_cc)
                elif c.datatype == 'int':
                    if to_save[cc_string] == 'None':
                        to_save[cc_string] = None
                    if to_save[cc_string] != cc_db_value:
                        if cc_db_value is not None:
                            if to_save[cc_string] is not None:
                                setattr(getattr(book, cc_string)[0], 'value', to_save[cc_string])
                            else:
                                del_cc = getattr(book, cc_string)[0]
                                getattr(book, cc_string).remove(del_cc)
                                db.session.delete(del_cc)
                        else:
                            cc_class = db.cc_classes[c.id]
                            new_cc = cc_class(value=to_save[cc_string], book=book_id)
                            db.session.add(new_cc)

                else:
                    if c.datatype == 'rating':
                        to_save[cc_string] = str(int(float(to_save[cc_string]) * 2))
                    if to_save[cc_string].strip() != cc_db_value:
                        if cc_db_value is not None:
                            # remove old cc_val
                            del_cc = getattr(book, cc_string)[0]
                            getattr(book, cc_string).remove(del_cc)
                            if len(del_cc.books) == 0:
                                db.session.delete(del_cc)
                        cc_class = db.cc_classes[c.id]
                        new_cc = db.session.query(cc_class).filter(
                            cc_class.value == to_save[cc_string].strip()).first()
                        # if no cc val is found add it
                        if new_cc is None:
                            new_cc = cc_class(value=to_save[cc_string].strip())
                            db.session.add(new_cc)
                            db.session.flush()
                            new_cc = db.session.query(cc_class).filter(
                                cc_class.value == to_save[cc_string].strip()).first()
                        # add cc value to book
                        getattr(book, cc_string).append(new_cc)
            else:
                if cc_db_value is not None:
                    # remove old cc_val
                    del_cc = getattr(book, cc_string)[0]
                    getattr(book, cc_string).remove(del_cc)
                    if len(del_cc.books) == 0:
                        db.session.delete(del_cc)
        else:
            input_tags = to_save[cc_string].split(',')
            input_tags = list(map(lambda it: it.strip(), input_tags))
            modify_database_object(input_tags, getattr(book, cc_string), db.cc_classes[c.id], db.session,
                                   'custom')
    return cc

def upload_single_file(request, book, book_id):
    # Check and handle Uploaded file
    if 'btn-upload-format' in request.files:
        requested_file = request.files['btn-upload-format']
        # check for empty request
        if requested_file.filename != '':
            if '.' in requested_file.filename:
                file_ext = requested_file.filename.rsplit('.', 1)[-1].lower()
                if file_ext not in EXTENSIONS_UPLOAD:
                    flash(_("File extension '%(ext)s' is not allowed to be uploaded to this server", ext=file_ext),
                          category="error")
                    return redirect(url_for('show_book', book_id=book.id))
            else:
                flash(_('File to be uploaded must have an extension'), category="error")
                return redirect(url_for('show_book', book_id=book.id))

            file_name = book.path.rsplit('/', 1)[-1]
            filepath = os.path.normpath(os.path.join(config.config_calibre_dir, book.path))
            saved_filename = os.path.join(filepath, file_name + '.' + file_ext)

            # check if file path exists, otherwise create it, copy file to calibre path and delete temp file
            if not os.path.exists(filepath):
                try:
                    os.makedirs(filepath)
                except OSError:
                    flash(_(u"Failed to create path %(path)s (Permission denied).", path=filepath), category="error")
                    return redirect(url_for('show_book', book_id=book.id))
            try:
                requested_file.save(saved_filename)
            except OSError:
                flash(_(u"Failed to store file %(file)s.", file=saved_filename), category="error")
                return redirect(url_for('show_book', book_id=book.id))

            file_size = os.path.getsize(saved_filename)
            is_format = db.session.query(db.Data).filter(db.Data.book == book_id).\
                filter(db.Data.format == file_ext.upper()).first()

            # Format entry already exists, no need to update the database
            if is_format:
                app.logger.info('Book format already existing')
            else:
                db_format = db.Data(book_id, file_ext.upper(), file_size, file_name)
                db.session.add(db_format)
                db.session.commit()
                db.session.connection().connection.connection.create_function("title_sort", 1, db.title_sort)

            # Queue uploader info
            uploadText=_(u"File format %(ext)s added to %(book)s", ext=file_ext.upper(), book=book.title)
            helper.global_WorkerThread.add_upload(current_user.nickname,
                "<a href=\"" + url_for('show_book', book_id=book.id) + "\">" + uploadText + "</a>")


def upload_cover(request, book):
    if 'btn-upload-cover' in request.files:
        requested_file = request.files['btn-upload-cover']
        # check for empty request
        if requested_file.filename != '':
            if helper.save_cover(requested_file, book.path) is True:
                return True
            else:
                # ToDo Message not always coorect
                flash(_(u"Cover is not a supported imageformat (jpg/png/webp), can't save"), category="error")
                return False
    return None

@app.route("/admin/book/<int:book_id>", methods=['GET', 'POST'])
>>>>>>> 4437d737
@login_required_if_no_ano
@viewer_required
def read_book(book_id, book_format):
    book = db.session.query(db.Books).filter(db.Books.id == book_id).first()
    if not book:
        flash(_(u"Error opening eBook. File does not exist or file is not accessible:"), category="error")
        return redirect(url_for("web.index"))

    # check if book has bookmark
    bookmark = None
    if current_user.is_authenticated:
        bookmark = ub.session.query(ub.Bookmark).filter(and_(ub.Bookmark.user_id == int(current_user.id),
                                                             ub.Bookmark.book_id == book_id,
                                                             ub.Bookmark.format == book_format.upper())).first()
    if book_format.lower() == "epub":
        return render_title_template('read.html', bookid=book_id, title=_(u"Read a Book"), bookmark=bookmark)
    elif book_format.lower() == "pdf":
        return render_title_template('readpdf.html', pdffile=book_id, title=_(u"Read a Book"))
    elif book_format.lower() == "txt":
        return render_title_template('readtxt.html', txtfile=book_id, title=_(u"Read a Book"))
    else:
        for fileExt in ["mp3", "m4b", "m4a"]:
            if book_format.lower() == fileExt:
                entries = db.session.query(db.Books).filter(db.Books.id == book_id).filter(common_filters()).first()
                return render_title_template('listenmp3.html', mp3file=book_id, audioformat=book_format.lower(),
                                             title=_(u"Read a Book"), entry=entries, bookmark=bookmark)
        for fileExt in ["cbr", "cbt", "cbz"]:
            if book_format.lower() == fileExt:
                all_name = str(book_id)
                return render_title_template('readcbr.html', comicfile=all_name, title=_(u"Read a Book"),
                                             extension=fileExt)
        # if feature_support['rar']:
        #    extensionList = ["cbr","cbt","cbz"]
        # else:
        #     extensionList = ["cbt","cbz"]
        # for fileext in extensionList:
        #     if book_format.lower() == fileext:
        #         return render_title_template('readcbr.html', comicfile=book_id,
        #         extension=fileext, title=_(u"Read a Book"), book=book)
        flash(_(u"Error opening eBook. File does not exist or file is not accessible."), category="error")
        return redirect(url_for("web.index"))


@web.route("/book/<int:book_id>")
@login_required_if_no_ano
def show_book(book_id):
    entries = db.session.query(db.Books).filter(db.Books.id == book_id).filter(common_filters()).first()
    if entries:
        for index in range(0, len(entries.languages)):
            try:
                entries.languages[index].language_name = LC.parse(entries.languages[index].lang_code).get_language_name(
                    get_locale())
            except UnknownLocaleError:
                entries.languages[index].language_name = _(
                    isoLanguages.get(part3=entries.languages[index].lang_code).name)
        cc = get_cc_columns()
        book_in_shelfs = []
        shelfs = ub.session.query(ub.BookShelf).filter(ub.BookShelf.book_id == book_id).all()
        for entry in shelfs:
            book_in_shelfs.append(entry.shelf)

        if not current_user.is_anonymous:
            if not config.config_read_column:
                matching_have_read_book = ub.session.query(ub.ReadBook).\
                    filter(and_(ub.ReadBook.user_id == int(current_user.id), ub.ReadBook.book_id == book_id)).all()
                have_read = len(matching_have_read_book) > 0 and matching_have_read_book[0].is_read
            else:
                try:
                    matching_have_read_book = getattr(entries, 'custom_column_'+str(config.config_read_column))
                    have_read = len(matching_have_read_book) > 0 and matching_have_read_book[0].value
                except KeyError:
                    log.error("Custom Column No.%d is not exisiting in calibre database", config.config_read_column)
                    have_read = None

        else:
            have_read = None

        entries.tags = sort(entries.tags, key=lambda tag: tag.name)

        entries = order_authors(entries)

        kindle_list = check_send_to_kindle(entries)
        reader_list = check_read_formats(entries)

        audioentries = []
        for media_format in entries.data:
            if media_format.format.lower() in constants.EXTENSIONS_AUDIO:
                audioentries.append(media_format.format.lower())

        return render_title_template('detail.html', entry=entries, audioentries=audioentries, cc=cc,
                                     is_xhr=request.is_xhr, title=entries.title, books_shelfs=book_in_shelfs,
                                     have_read=have_read, kindle_list=kindle_list, reader_list=reader_list, page="book")
    else:
        flash(_(u"Error opening eBook. File does not exist or file is not accessible:"), category="error")
        return redirect(url_for("web.index"))<|MERGE_RESOLUTION|>--- conflicted
+++ resolved
@@ -85,60 +85,8 @@
 try:
     from natsort import natsorted as sort
 except ImportError:
-<<<<<<< HEAD
     sort = sorted # Just use regular sort then, may cause issues with badly named pages in cbz/cbr files
 
-=======
-    sort=sorted # Just use regular sort then
-                # may cause issues with badly named pages in cbz/cbr files
-try:
-    import cPickle
-except ImportError:
-    import pickle as cPickle
-
-try:
-    from urllib.parse import quote
-    from imp import reload
-except ImportError:
-    from urllib import quote
-
-try:
-    from flask_login import __version__ as flask_loginVersion
-except ImportError:
-    from flask_login.__about__ import __version__ as flask_loginVersion
-
-try:
-   from flask_simpleldap import LDAP, LDAPException
-   ldap_support = True
-except ImportError:
-   ldap_support = False
-
-# Global variables
-current_milli_time = lambda: int(round(time.time() * 1000))
-gdrive_watch_callback_token = 'target=calibreweb-watch_files'
-# ToDo: Somehow caused by circular import under python3 refactor
-py3_gevent_link = None
-py3_restart_Typ = False
-EXTENSIONS_UPLOAD = {'txt', 'pdf', 'epub', 'mobi', 'azw', 'azw3', 'cbr', 'cbz', 'cbt', 'djvu', 'prc', 'doc', 'docx',
-                      'fb2', 'html', 'rtf', 'odt'}
-EXTENSIONS_CONVERT = {'pdf', 'epub', 'mobi', 'azw3', 'docx', 'rtf', 'fb2', 'lit', 'lrf', 'txt', 'htmlz'}
-
-
-# Main code
-mimetypes.init()
-mimetypes.add_type('application/xhtml+xml', '.xhtml')
-mimetypes.add_type('application/epub+zip', '.epub')
-mimetypes.add_type('application/fb2+zip', '.fb2')
-mimetypes.add_type('application/x-mobipocket-ebook', '.mobi')
-mimetypes.add_type('application/x-mobipocket-ebook', '.prc')
-mimetypes.add_type('application/vnd.amazon.ebook', '.azw')
-mimetypes.add_type('application/x-cbr', '.cbr')
-mimetypes.add_type('application/x-cbz', '.cbz')
-mimetypes.add_type('application/x-cbt', '.cbt')
-mimetypes.add_type('image/vnd.djvu', '.djvu')
-
-app = (Flask(__name__))
->>>>>>> 4437d737
 
 # custom error page
 def error_http(error):
@@ -153,96 +101,6 @@
     # new routine for all client errors, server errors stay
     if ex < 500:
         app.register_error_handler(ex, error_http)
-
-<<<<<<< HEAD
-=======
-app.wsgi_app = ReverseProxied(app.wsgi_app)
-cache_buster.init_cache_busting(app)
-
-formatter = logging.Formatter(
-    "[%(asctime)s] {%(pathname)s:%(lineno)d} %(levelname)s - %(message)s")
-try:
-    file_handler = RotatingFileHandler(config.get_config_logfile(), maxBytes=50000, backupCount=2)
-except IOError:
-    file_handler = RotatingFileHandler(os.path.join(config.get_main_dir, "calibre-web.log"),
-                                       maxBytes=50000, backupCount=2)
-    # ToDo: reset logfile value in config class
-file_handler.setFormatter(formatter)
-app.logger.addHandler(file_handler)
-app.logger.setLevel(config.config_log_level)
-
-app.logger.info('Starting Calibre Web...')
-logging.getLogger("book_formats").addHandler(file_handler)
-logging.getLogger("book_formats").setLevel(config.config_log_level)
-
-Principal(app)
-babel = Babel(app)
-
-import uploader
-
-lm = LoginManager(app)
-lm.init_app(app)
-lm.login_view = 'login'
-lm.anonymous_user = ub.Anonymous
-app.secret_key = os.getenv('SECRET_KEY', 'A0Zr98j/3yX R~XHH!jmN]LWX/,?RT')
-db.setup_db()
-
-if ldap_support and config.config_use_ldap:
-    app.config['LDAP_HOST'] = config.config_ldap_provider_url
-    app.config['LDAP_PORT'] = config.config_ldap_port
-    app.config['LDAP_SCHEMA'] = config.config_ldap_schema
-    app.config['LDAP_USERNAME'] = config.config_ldap_user_object.replace('%s', config.config_ldap_serv_username) + ',' + config.config_ldap_dn
-    app.config['LDAP_PASSWORD'] = base64.b64decode(config.config_ldap_serv_password)  
-    if config.config_ldap_use_ssl:
-        app.config['LDAP_USE_SSL'] = True
-    if config.config_ldap_use_tls:
-        app.config['LDAP_USE_TLS'] = True
-    app.config['LDAP_REQUIRE_CERT'] = config.config_ldap_require_cert
-    if config.config_ldap_require_cert:
-        app.config['LDAP_CERT_PATH'] = config.config_ldap_cert_path
-    app.config['LDAP_BASE_DN'] = config.config_ldap_dn
-    app.config['LDAP_USER_OBJECT_FILTER'] = config.config_ldap_user_object
-    if config.config_ldap_openldap:
-        app.config['LDAP_OPENLDAP'] = True
-
-#    app.config['LDAP_BASE_DN'] = 'ou=users,dc=yunohost,dc=org'
-#    app.config['LDAP_USER_OBJECT_FILTER'] = '(uid=%s)'
-    ldap = LDAP(app)
-elif config.config_use_ldap and not ldap_support:
-    app.logger.error('Cannot activate ldap support, did you run \'pip install --target vendor -r optional-requirements-ldap.txt\'?')
-
-try:
-    with open(os.path.join(config.get_main_dir, 'cps/translations/iso639.pickle'), 'rb') as f:
-        language_table = cPickle.load(f)
-except cPickle.UnpicklingError as error:
-    app.logger.error("Can't read file cps/translations/iso639.pickle: %s", error)
-    print("Can't read file cps/translations/iso639.pickle: %s" % error)
-    helper.global_WorkerThread.stop()
-    sys.exit(1)
-
-def is_gdrive_ready():
-    return os.path.exists(os.path.join(config.get_main_dir, 'settings.yaml')) and \
-           os.path.exists(os.path.join(config.get_main_dir, 'gdrive_credentials'))
-
-
-
-@babel.localeselector
-def get_locale():
-    # if a user is logged in, use the locale from the user settings
-    user = getattr(g, 'user', None)
-    if user is not None and hasattr(user, "locale"):
-        if user.nickname != 'Guest':   # if the account is the guest account bypass the config lang settings
-            return user.locale
-    translations = [str(item) for item in babel.list_translations()] + ['en']
-    preferred = list()
-    for x in request.accept_languages.values():
-        try:
-            preferred.append(str(LC.parse(x.replace('-', '_'))))
-        except (UnknownLocaleError, ValueError) as e:
-            app.logger.debug("Could not parse locale: %s", e)
-            preferred.append('en')
-    return negotiate_locale(preferred, translations)
->>>>>>> 4437d737
 
 
 web = Blueprint('web', __name__)
@@ -272,94 +130,6 @@
     return
 
 
-<<<<<<< HEAD
-=======
-def check_auth(username, password):
-    if sys.version_info.major == 3:
-        username=username.encode('windows-1252')
-    user = ub.session.query(ub.User).filter(func.lower(ub.User.nickname) == username.decode('utf-8').lower()).first()
-    return bool(user and check_password_hash(user.password, password))
-
-
-def authenticate():
-    return Response(
-        'Could not verify your access level for that URL.\n'
-        'You have to login with proper credentials', 401,
-        {'WWW-Authenticate': 'Basic realm="Login Required"'})
-
-
-def requires_basic_auth_if_no_ano(f):
-    @wraps(f)
-    def decorated(*args, **kwargs):
-        auth = request.authorization
-        if config.config_anonbrowse != 1:
-            if not auth or not check_auth(auth.username, auth.password):
-                return authenticate()
-        return f(*args, **kwargs)
-
-    return decorated
-
-def basic_auth_required_check(condition):
-    def decorator(f):
-        if condition and ldap_support:
-           return ldap.basic_auth_required(f)
-        return requires_basic_auth_if_no_ano(f)
-    return decorator
-
-
-# simple pagination for the feed
-class Pagination(object):
-    def __init__(self, page, per_page, total_count):
-        self.page = int(page)
-        self.per_page = int(per_page)
-        self.total_count = int(total_count)
-
-    @property
-    def next_offset(self):
-        return int(self.page * self.per_page)
-
-    @property
-    def previous_offset(self):
-        return int((self.page - 2) * self.per_page)
-
-    @property
-    def last_offset(self):
-        last = int(self.total_count) - int(self.per_page)
-        if last < 0:
-            last = 0
-        return int(last)
-
-    @property
-    def pages(self):
-        return int(ceil(self.total_count / float(self.per_page)))
-
-    @property
-    def has_prev(self):
-        return self.page > 1
-
-    @property
-    def has_next(self):
-        return self.page < self.pages
-
-    # right_edge: last right_edges count of all pages are shown as number, means, if 10 pages are paginated -> 9,10 shwn
-    # left_edge: first left_edges count of all pages are shown as number                                    -> 1,2 shwn
-    # left_current: left_current count below current page are shown as number, means if current page 5      -> 3,4 shwn
-    # left_current: right_current count above current page are shown as number, means if current page 5     -> 6,7 shwn
-    def iter_pages(self, left_edge=2, left_current=2,
-                   right_current=4, right_edge=2):
-        last = 0
-        left_current = self.page - left_current - 1
-        right_current = self.page + right_current + 1
-        right_edge = self.pages - right_edge
-        for num in range(1, (self.pages + 1)):
-            if num <= left_edge or (left_current < num < right_current) or num > right_edge:
-                if last + 1 != num:
-                    yield None
-                yield num
-                last = num
-
-
->>>>>>> 4437d737
 def login_required_if_no_ano(func):
     @wraps(func)
     def decorated_view(*args, **kwargs):
@@ -472,247 +242,8 @@
     if not config.db_configured and request.endpoint not in ('admin.basic_configuration', 'login') and '/static/' not in request.path:
         return redirect(url_for('admin.basic_configuration'))
 
-<<<<<<< HEAD
-
 
 # ################################### data provider functions #########################################################
-=======
-@app.route("/opds/")
-@app.route("/opds")
-@basic_auth_required_check(config.config_use_ldap)
-def feed_index():
-    return render_xml_template('index.xml')
-
-
-@app.route("/opds/osd")
-@basic_auth_required_check(config.config_use_ldap)
-def feed_osd():
-    return render_xml_template('osd.xml', lang='en-EN')
-
-
-@app.route("/opds/search/", defaults={'query': ""})
-@app.route("/opds/search/<query>")
-@basic_auth_required_check(config.config_use_ldap)
-def feed_cc_search(query):
-    return feed_search(query.strip())
-
-
-@app.route("/opds/search", methods=["GET"])
-@basic_auth_required_check(config.config_use_ldap)
-def feed_normal_search():
-    return feed_search(request.args.get("query").strip())
-
-
-@app.route("/opds/new")
-@basic_auth_required_check(config.config_use_ldap)
-def feed_new():
-    off = request.args.get("offset") or 0
-    entries, __, pagination = fill_indexpage((int(off) / (int(config.config_books_per_page)) + 1),
-                                                 db.Books, True, [db.Books.timestamp.desc()])
-    return render_xml_template('feed.xml', entries=entries, pagination=pagination)
-
-
-@app.route("/opds/discover")
-@basic_auth_required_check(config.config_use_ldap)
-def feed_discover():
-    entries = db.session.query(db.Books).filter(common_filters()).order_by(func.random())\
-        .limit(config.config_books_per_page)
-    pagination = Pagination(1, config.config_books_per_page, int(config.config_books_per_page))
-    return render_xml_template('feed.xml', entries=entries, pagination=pagination)
-
-
-@app.route("/opds/rated")
-@basic_auth_required_check(config.config_use_ldap)
-def feed_best_rated():
-    off = request.args.get("offset") or 0
-    entries, __, pagination = fill_indexpage((int(off) / (int(config.config_books_per_page)) + 1),
-                    db.Books, db.Books.ratings.any(db.Ratings.rating > 9), [db.Books.timestamp.desc()])
-    return render_xml_template('feed.xml', entries=entries, pagination=pagination)
-
-
-@app.route("/opds/hot")
-@basic_auth_required_check(config.config_use_ldap)
-def feed_hot():
-    off = request.args.get("offset") or 0
-    all_books = ub.session.query(ub.Downloads, ub.func.count(ub.Downloads.book_id)).order_by(
-        ub.func.count(ub.Downloads.book_id).desc()).group_by(ub.Downloads.book_id)
-    hot_books = all_books.offset(off).limit(config.config_books_per_page)
-    entries = list()
-    for book in hot_books:
-        downloadBook = db.session.query(db.Books).filter(db.Books.id == book.Downloads.book_id).first()
-        if downloadBook:
-            entries.append(
-                db.session.query(db.Books).filter(common_filters())
-                .filter(db.Books.id == book.Downloads.book_id).first()
-            )
-        else:
-            ub.delete_download(book.Downloads.book_id)
-            # ub.session.query(ub.Downloads).filter(book.Downloads.book_id == ub.Downloads.book_id).delete()
-            # ub.session.commit()
-    numBooks = entries.__len__()
-    pagination = Pagination((int(off) / (int(config.config_books_per_page)) + 1),
-                            config.config_books_per_page, numBooks)
-    return render_xml_template('feed.xml', entries=entries, pagination=pagination)
-
-
-@app.route("/opds/author")
-@basic_auth_required_check(config.config_use_ldap)
-def feed_authorindex():
-    off = request.args.get("offset") or 0
-    entries = db.session.query(db.Authors).join(db.books_authors_link).join(db.Books).filter(common_filters())\
-        .group_by(text('books_authors_link.author')).order_by(db.Authors.sort).limit(config.config_books_per_page).offset(off)
-    pagination = Pagination((int(off) / (int(config.config_books_per_page)) + 1), config.config_books_per_page,
-                            len(db.session.query(db.Authors).all()))
-    return render_xml_template('feed.xml', listelements=entries, folder='feed_author', pagination=pagination)
-
-
-@app.route("/opds/author/<int:book_id>")
-@basic_auth_required_check(config.config_use_ldap)
-def feed_author(book_id):
-    off = request.args.get("offset") or 0
-    entries, __, pagination = fill_indexpage((int(off) / (int(config.config_books_per_page)) + 1),
-                    db.Books, db.Books.authors.any(db.Authors.id == book_id), [db.Books.timestamp.desc()])
-    return render_xml_template('feed.xml', entries=entries, pagination=pagination)
-
-
-@app.route("/opds/publisher")
-@basic_auth_required_check(config.config_use_ldap)
-def feed_publisherindex():
-    off = request.args.get("offset") or 0
-    entries = db.session.query(db.Publishers).join(db.books_publishers_link).join(db.Books).filter(common_filters())\
-        .group_by(text('books_publishers_link.publisher')).order_by(db.Publishers.sort).limit(config.config_books_per_page).offset(off)
-    pagination = Pagination((int(off) / (int(config.config_books_per_page)) + 1), config.config_books_per_page,
-                            len(db.session.query(db.Publishers).all()))
-    return render_xml_template('feed.xml', listelements=entries, folder='feed_publisher', pagination=pagination)
-
-
-@app.route("/opds/publisher/<int:book_id>")
-@basic_auth_required_check(config.config_use_ldap)
-def feed_publisher(book_id):
-    off = request.args.get("offset") or 0
-    entries, __, pagination = fill_indexpage((int(off) / (int(config.config_books_per_page)) + 1),
-                                             db.Books, db.Books.publishers.any(db.Publishers.id == book_id),
-                                             [db.Books.timestamp.desc()])
-    return render_xml_template('feed.xml', entries=entries, pagination=pagination)
-
-
-@app.route("/opds/category")
-@basic_auth_required_check(config.config_use_ldap)
-def feed_categoryindex():
-    off = request.args.get("offset") or 0
-    entries = db.session.query(db.Tags).join(db.books_tags_link).join(db.Books).filter(common_filters())\
-        .group_by(text('books_tags_link.tag')).order_by(db.Tags.name).offset(off).limit(config.config_books_per_page)
-    pagination = Pagination((int(off) / (int(config.config_books_per_page)) + 1), config.config_books_per_page,
-                            len(db.session.query(db.Tags).all()))
-    return render_xml_template('feed.xml', listelements=entries, folder='feed_category', pagination=pagination)
-
-
-@app.route("/opds/category/<int:book_id>")
-@basic_auth_required_check(config.config_use_ldap)
-def feed_category(book_id):
-    off = request.args.get("offset") or 0
-    entries, __, pagination = fill_indexpage((int(off) / (int(config.config_books_per_page)) + 1),
-                    db.Books, db.Books.tags.any(db.Tags.id == book_id), [db.Books.timestamp.desc()])
-    return render_xml_template('feed.xml', entries=entries, pagination=pagination)
-
-
-@app.route("/opds/series")
-@basic_auth_required_check(config.config_use_ldap)
-def feed_seriesindex():
-    off = request.args.get("offset") or 0
-    entries = db.session.query(db.Series).join(db.books_series_link).join(db.Books).filter(common_filters())\
-        .group_by(text('books_series_link.series')).order_by(db.Series.sort).offset(off).all()
-    pagination = Pagination((int(off) / (int(config.config_books_per_page)) + 1), config.config_books_per_page,
-                            len(db.session.query(db.Series).all()))
-    return render_xml_template('feed.xml', listelements=entries, folder='feed_series', pagination=pagination)
-
-
-@app.route("/opds/series/<int:book_id>")
-@basic_auth_required_check(config.config_use_ldap)
-def feed_series(book_id):
-    off = request.args.get("offset") or 0
-    entries, __, pagination = fill_indexpage((int(off) / (int(config.config_books_per_page)) + 1),
-                    db.Books, db.Books.series.any(db.Series.id == book_id), [db.Books.series_index])
-    return render_xml_template('feed.xml', entries=entries, pagination=pagination)
-
-
-@app.route("/opds/shelfindex/", defaults={'public': 0})
-@app.route("/opds/shelfindex/<string:public>")
-@basic_auth_required_check(config.config_use_ldap)
-def feed_shelfindex(public):
-    off = request.args.get("offset") or 0
-    if public is not 0:
-        shelf = g.public_shelfes
-        number = len(shelf)
-    else:
-        shelf = g.user.shelf
-        number = shelf.count()
-    pagination = Pagination((int(off) / (int(config.config_books_per_page)) + 1), config.config_books_per_page,
-                            number)
-    return render_xml_template('feed.xml', listelements=shelf, folder='feed_shelf', pagination=pagination)
-
-
-@app.route("/opds/shelf/<int:book_id>")
-@basic_auth_required_check(config.config_use_ldap)
-def feed_shelf(book_id):
-    off = request.args.get("offset") or 0
-    if current_user.is_anonymous:
-        shelf = ub.session.query(ub.Shelf).filter(ub.Shelf.is_public == 1, ub.Shelf.id == book_id).first()
-    else:
-        shelf = ub.session.query(ub.Shelf).filter(ub.or_(ub.and_(ub.Shelf.user_id == int(current_user.id),
-                                                                 ub.Shelf.id == book_id),
-                                                         ub.and_(ub.Shelf.is_public == 1,
-                                                                 ub.Shelf.id == book_id))).first()
-    result = list()
-    # user is allowed to access shelf
-    if shelf:
-        books_in_shelf = ub.session.query(ub.BookShelf).filter(ub.BookShelf.shelf == book_id).order_by(
-            ub.BookShelf.order.asc()).all()
-        for book in books_in_shelf:
-            cur_book = db.session.query(db.Books).filter(db.Books.id == book.book_id).first()
-            result.append(cur_book)
-        pagination = Pagination((int(off) / (int(config.config_books_per_page)) + 1), config.config_books_per_page,
-                                len(result))
-        return render_xml_template('feed.xml', entries=result, pagination=pagination)
-
-
-@app.route("/opds/download/<book_id>/<book_format>/")
-@basic_auth_required_check(config.config_use_ldap)
-@download_required
-def get_opds_download_link(book_id, book_format):
-    book_format = book_format.split(".")[0]
-    book = db.session.query(db.Books).filter(db.Books.id == book_id).first()
-    data = db.session.query(db.Data).filter(db.Data.book == book.id).filter(db.Data.format == book_format.upper()).first()
-    app.logger.info(data.name)
-    if current_user.is_authenticated:
-        ub.update_download(book_id, int(current_user.id))
-    file_name = book.title
-    if len(book.authors) > 0:
-        file_name = book.authors[0].name + '_' + file_name
-    file_name = helper.get_valid_filename(file_name)
-    headers = Headers()
-    headers["Content-Disposition"] = "attachment; filename*=UTF-8''%s.%s" % (quote(file_name.encode('utf8')),
-                                                                             book_format)
-    try:
-        headers["Content-Type"] = mimetypes.types_map['.' + book_format]
-    except KeyError:
-        headers["Content-Type"] = "application/octet-stream"
-    return helper.do_download_file(book, book_format, data, headers)
-
-
-@app.route("/ajax/book/<string:uuid>")
-@basic_auth_required_check(config.config_use_ldap)
-def get_metadata_calibre_companion(uuid):
-    entry = db.session.query(db.Books).filter(db.Books.uuid.like("%" + uuid + "%")).first()
-    if entry is not None:
-        js = render_template('json.txt', entry=entry)
-        response = make_response(js)
-        response.headers["Content-Type"] = "application/json; charset=utf-8"
-        return response
-    else:
-        return ""
->>>>>>> 4437d737
-
 @web.route("/ajax/emailstat")
 @login_required
 def get_email_status_json():
@@ -1391,52 +922,8 @@
                                  series=series, title=_(u"search"), cc=cc, page="advsearch")
 
 
-<<<<<<< HEAD
 def render_read_books(page, are_read, as_xml=False, order=None):
     order = order or []
-=======
-@app.route("/cover/<int:book_id>")
-@login_required_if_no_ano
-def get_cover(book_id):
-    book = db.session.query(db.Books).filter(db.Books.id == book_id).first()
-    return helper.get_book_cover(book.path)
-
-
-@app.route("/show/<book_id>/<book_format>")
-@login_required_if_no_ano
-def serve_book(book_id, book_format):
-    book_format = book_format.split(".")[0]
-    book = db.session.query(db.Books).filter(db.Books.id == book_id).first()
-    data = db.session.query(db.Data).filter(db.Data.book == book.id).filter(db.Data.format == book_format.upper()).first()
-    app.logger.info(data.name)
-    if config.config_use_google_drive:
-        headers = Headers()
-        try:
-            headers["Content-Type"] = mimetypes.types_map['.' + book_format]
-        except KeyError:
-            headers["Content-Type"] = "application/octet-stream"
-        df = gdriveutils.getFileFromEbooksFolder(book.path, data.name + "." + book_format)
-        return gdriveutils.do_gdrive_download(df, headers)
-    else:
-        return send_from_directory(os.path.join(config.config_calibre_dir, book.path), data.name + "." + book_format)
-
-
-
-@app.route("/opds/thumb_240_240/<path:book_id>")
-@app.route("/opds/cover_240_240/<path:book_id>")
-@app.route("/opds/cover_90_90/<path:book_id>")
-@app.route("/opds/cover/<path:book_id>")
-@basic_auth_required_check(config.config_use_ldap)
-def feed_get_cover(book_id):
-    book = db.session.query(db.Books).filter(db.Books.id == book_id).first()
-    if book:
-        return helper.get_book_cover(book.path)
-    else:
-        abort(404)
-
-
-def render_read_books(page, are_read, as_xml=False):
->>>>>>> 4437d737
     if not config.config_read_column:
         readBooks = ub.session.query(ub.ReadBook).filter(ub.ReadBook.user_id == int(current_user.id))\
             .filter(ub.ReadBook.is_read is True).all()
@@ -1591,49 +1078,33 @@
     if not config.db_configured:
         return redirect(url_for('admin.basic_configuration'))
     if current_user is not None and current_user.is_authenticated:
-<<<<<<< HEAD
         return redirect(url_for('web.index'))
+    if config.config_login_type == 1 and not feature_support['ldap']:
+        flash(_(u"Cannot activate LDAP authentication"), category="error")
     if request.method == "POST":
         form = request.form.to_dict()
         user = ub.session.query(ub.User).filter(func.lower(ub.User.nickname) == form['username'].strip().lower())\
             .first()
-        if config.config_login_type == 1 and user:
+        if config.config_login_type == 1 and user and feature_support['ldap']:
             try:
-                ub.User.try_login(form['username'], form['password'], config.config_ldap_dn,
-                                  config.config_ldap_provider_url)
-                login_user(user, remember=True)
-                flash(_(u"You are now logged in as: '%(nickname)s'", nickname=user.nickname), category="success")
-                return redirect_back(url_for("web.index"))
-            except ldap.INVALID_CREDENTIALS:
+                if ldap.bind_user(form['username'], form['password']) is not None:
+                    login_user(user, remember=True)
+                    flash(_(u"you are now logged in as: '%(nickname)s'", nickname=user.nickname),
+                          category="success")
+                    return redirect_back(url_for("web.index"))
+            except ldap.INVALID_CREDENTIALS as e:
+                log.error('Login Error: ' + str(e))
                 ipAdress = request.headers.get('X-Forwarded-For', request.remote_addr)
                 log.info('LDAP Login failed for user "%s" IP-adress: %s', form['username'], ipAdress)
                 flash(_(u"Wrong Username or Password"), category="error")
             except ldap.SERVER_DOWN:
                 log.info('LDAP Login failed, LDAP Server down')
                 flash(_(u"Could not login. LDAP server down, please contact your administrator"), category="error")
-=======
-        return redirect(url_for('index'))
-    if config.config_use_ldap and not ldap_support:
-        flash(_(u"Cannot activate LDAP authentication"), category="error")
-    if request.method == "POST":
-        form = request.form.to_dict()
-        user = ub.session.query(ub.User).filter(func.lower(ub.User.nickname) == form['username'].strip().lower()).first()
-        if ldap_support and config.config_use_ldap and user:
-            try:
-              if ldap.bind_user(form['username'], form['password']) is not None:
-                   login_user(user, remember=True)
-                   flash(_(u"you are now logged in as: '%(nickname)s'", nickname=user.nickname), category="success")
-                   return redirect_back(url_for("index"))
-            except LDAPException as exception:
-               app.logger.error( 'Login Error: ' + str(exception))
-               ipAdress = request.headers.get('X-Forwarded-For', request.remote_addr)
-               app.logger.info('LDAP Login failed for user "' + form['username'] + ', IP-address :' + ipAdress)
-               flash(_(u"Wrong Username or Password"), category="error")
-        elif user and check_password_hash(user.password, form['password']) and user.nickname is not "Guest":
-            login_user(user, remember=True)
-            flash(_(u"you are now logged in as: '%(nickname)s'", nickname=user.nickname), category="success")
-            return redirect_back(url_for("index"))
->>>>>>> 4437d737
+            '''except LDAPException as exception:
+                app.logger.error('Login Error: ' + str(exception))
+                ipAdress = request.headers.get('X-Forwarded-For', request.remote_addr)
+                app.logger.info('LDAP Login failed for user "' + form['username'] + ', IP-address :' + ipAdress)
+                flash(_(u"Wrong Username or Password"), category="error")'''
         else:
             if user and check_password_hash(user.password, form['password']) and user.nickname is not "Guest":
                 login_user(user, remember=True)
@@ -1808,817 +1279,11 @@
                                  page="me", registered_oauth=oauth_check, oauth_status=oauth_status)
 
 
+
 # ###################################Show single book ##################################################################
 
-<<<<<<< HEAD
+
 @web.route("/read/<int:book_id>/<book_format>")
-=======
-@app.route("/admin/viewconfig", methods=["GET", "POST"])
-@login_required
-@admin_required
-def view_configuration():
-    reboot_required = False
-    if request.method == "POST":
-        to_save = request.form.to_dict()
-        content = ub.session.query(ub.Settings).first()
-        if "config_calibre_web_title" in to_save:
-            content.config_calibre_web_title = to_save["config_calibre_web_title"]
-        if "config_columns_to_ignore" in to_save:
-            content.config_columns_to_ignore = to_save["config_columns_to_ignore"]
-        if "config_read_column" in to_save:
-            content.config_read_column = int(to_save["config_read_column"])
-        if "config_theme" in to_save:
-            content.config_theme = int(to_save["config_theme"])
-        if "config_title_regex" in to_save:
-            if content.config_title_regex != to_save["config_title_regex"]:
-                content.config_title_regex = to_save["config_title_regex"]
-                reboot_required = True
-        if "config_random_books" in to_save:
-            content.config_random_books = int(to_save["config_random_books"])
-        if "config_books_per_page" in to_save:
-            content.config_books_per_page = int(to_save["config_books_per_page"])
-        # maximum authors to show before we display a 'show more' link
-        if "config_authors_max" in to_save:
-            content.config_authors_max = int(to_save["config_authors_max"])
-        # Mature Content configuration
-        if "config_mature_content_tags" in to_save:
-            content.config_mature_content_tags = to_save["config_mature_content_tags"].strip()
-
-        # Default user configuration
-        content.config_default_role = 0
-        if "admin_role" in to_save:
-            content.config_default_role = content.config_default_role + ub.ROLE_ADMIN
-        if "download_role" in to_save:
-            content.config_default_role = content.config_default_role + ub.ROLE_DOWNLOAD
-        if "upload_role" in to_save:
-            content.config_default_role = content.config_default_role + ub.ROLE_UPLOAD
-        if "edit_role" in to_save:
-            content.config_default_role = content.config_default_role + ub.ROLE_EDIT
-        if "delete_role" in to_save:
-            content.config_default_role = content.config_default_role + ub.ROLE_DELETE_BOOKS
-        if "passwd_role" in to_save:
-            content.config_default_role = content.config_default_role + ub.ROLE_PASSWD
-        if "edit_shelf_role" in to_save:
-            content.config_default_role = content.config_default_role + ub.ROLE_EDIT_SHELFS
-        content.config_default_show = 0
-        if "show_detail_random" in to_save:
-            content.config_default_show = content.config_default_show + ub.DETAIL_RANDOM
-        if "show_language" in to_save:
-            content.config_default_show = content.config_default_show + ub.SIDEBAR_LANGUAGE
-        if "show_series" in to_save:
-            content.config_default_show = content.config_default_show + ub.SIDEBAR_SERIES
-        if "show_category" in to_save:
-            content.config_default_show = content.config_default_show + ub.SIDEBAR_CATEGORY
-        if "show_hot" in to_save:
-            content.config_default_show = content.config_default_show + ub.SIDEBAR_HOT
-        if "show_random" in to_save:
-            content.config_default_show = content.config_default_show + ub.SIDEBAR_RANDOM
-        if "show_author" in to_save:
-            content.config_default_show = content.config_default_show + ub.SIDEBAR_AUTHOR
-        if "show_publisher" in to_save:
-            content.config_default_show = content.config_default_show + ub.SIDEBAR_PUBLISHER
-        if "show_best_rated" in to_save:
-            content.config_default_show = content.config_default_show + ub.SIDEBAR_BEST_RATED
-        if "show_read_and_unread" in to_save:
-            content.config_default_show = content.config_default_show + ub.SIDEBAR_READ_AND_UNREAD
-        if "show_recent" in to_save:
-            content.config_default_show = content.config_default_show + ub.SIDEBAR_RECENT
-        if "show_sorted" in to_save:
-            content.config_default_show = content.config_default_show + ub.SIDEBAR_SORTED
-        if "show_mature_content" in to_save:
-            content.config_default_show = content.config_default_show + ub.MATURE_CONTENT
-        ub.session.commit()
-        flash(_(u"Calibre-Web configuration updated"), category="success")
-        config.loadSettings()
-        before_request()
-        if reboot_required:
-            # db.engine.dispose() # ToDo verify correct
-            # ub.session.close()
-            # ub.engine.dispose()
-            # stop Server
-            server.Server.setRestartTyp(True)
-            server.Server.stopServer()
-            app.logger.info('Reboot required, restarting')
-    readColumn = db.session.query(db.Custom_Columns)\
-            .filter(db.and_(db.Custom_Columns.datatype == 'bool',db.Custom_Columns.mark_for_delete == 0)).all()
-    return render_title_template("config_view_edit.html", content=config, readColumns=readColumn,
-                                 title=_(u"UI Configuration"), page="uiconfig")
-
-
-
-@app.route("/config", methods=["GET", "POST"])
-@unconfigured
-def basic_configuration():
-    logout_user()
-    return configuration_helper(1)
-
-
-def configuration_helper(origin):
-    reboot_required = False
-    gdriveError=None
-    db_change = False
-    success = False
-    filedata = None
-    if gdriveutils.gdrive_support == False:
-        gdriveError = _('Import of optional Google Drive requirements missing')
-    else:
-        if not os.path.isfile(os.path.join(config.get_main_dir,'client_secrets.json')):
-            gdriveError = _('client_secrets.json is missing or not readable')
-        else:
-            with open(os.path.join(config.get_main_dir,'client_secrets.json'), 'r') as settings:
-                filedata=json.load(settings)
-            if not 'web' in filedata:
-                gdriveError = _('client_secrets.json is not configured for web application')
-    if request.method == "POST":
-        to_save = request.form.to_dict()
-        content = ub.session.query(ub.Settings).first()  # type: ub.Settings
-        if "config_calibre_dir" in to_save:
-            if content.config_calibre_dir != to_save["config_calibre_dir"]:
-                content.config_calibre_dir = to_save["config_calibre_dir"]
-                db_change = True
-        # Google drive setup
-        if not os.path.isfile(os.path.join(config.get_main_dir, 'settings.yaml')):
-            content.config_use_google_drive = False
-        if "config_use_google_drive" in to_save and not content.config_use_google_drive and not gdriveError:
-            if filedata:
-                if filedata['web']['redirect_uris'][0].endswith('/'):
-                    filedata['web']['redirect_uris'][0] = filedata['web']['redirect_uris'][0][:-1]
-                with open(os.path.join(config.get_main_dir,'settings.yaml'), 'w') as f:
-                    yaml = "client_config_backend: settings\nclient_config_file: %(client_file)s\n" \
-                           "client_config:\n" \
-                           "  client_id: %(client_id)s\n  client_secret: %(client_secret)s\n" \
-                           "  redirect_uri: %(redirect_uri)s\n\nsave_credentials: True\n" \
-                           "save_credentials_backend: file\nsave_credentials_file: %(credential)s\n\n" \
-                           "get_refresh_token: True\n\noauth_scope:\n" \
-                           "  - https://www.googleapis.com/auth/drive\n"
-                    f.write(yaml % {'client_file': os.path.join(config.get_main_dir,'client_secrets.json'),
-                                    'client_id': filedata['web']['client_id'],
-                                   'client_secret': filedata['web']['client_secret'],
-                                   'redirect_uri': filedata['web']['redirect_uris'][0],
-                                    'credential': os.path.join(config.get_main_dir,'gdrive_credentials')})
-            else:
-                flash(_(u'client_secrets.json is not configured for web application'), category="error")
-                return render_title_template("config_edit.html", content=config, origin=origin,
-                                             gdrive=gdriveutils.gdrive_support, gdriveError=gdriveError,
-                                             goodreads=goodreads_support, title=_(u"Basic Configuration"),
-                                             page="config")
-        # always show google drive settings, but in case of error deny support
-        if "config_use_google_drive" in to_save and not gdriveError:
-            content.config_use_google_drive = "config_use_google_drive" in to_save
-        else:
-            content.config_use_google_drive = 0
-        if "config_google_drive_folder" in to_save:
-            if content.config_google_drive_folder != to_save["config_google_drive_folder"]:
-                content.config_google_drive_folder = to_save["config_google_drive_folder"]
-                gdriveutils.deleteDatabaseOnChange()
-
-        if "config_port" in to_save:
-            if content.config_port != int(to_save["config_port"]):
-                content.config_port = int(to_save["config_port"])
-                reboot_required = True
-        if "config_keyfile" in to_save:
-            if content.config_keyfile != to_save["config_keyfile"]:
-                if os.path.isfile(to_save["config_keyfile"]) or to_save["config_keyfile"] is u"":
-                    content.config_keyfile = to_save["config_keyfile"]
-                    reboot_required = True
-                else:
-                    ub.session.commit()
-                    flash(_(u'Keyfile location is not valid, please enter correct path'), category="error")
-                    return render_title_template("config_edit.html", content=config, origin=origin,
-                                                 gdrive=gdriveutils.gdrive_support, gdriveError=gdriveError,
-                                                 goodreads=goodreads_support, title=_(u"Basic Configuration"),
-                                                 page="config")
-        if "config_certfile" in to_save:
-            if content.config_certfile != to_save["config_certfile"]:
-                if os.path.isfile(to_save["config_certfile"]) or to_save["config_certfile"] is u"":
-                    content.config_certfile = to_save["config_certfile"]
-                    reboot_required = True
-                else:
-                    ub.session.commit()
-                    flash(_(u'Certfile location is not valid, please enter correct path'), category="error")
-                    return render_title_template("config_edit.html", content=config, origin=origin,
-                                                 gdrive=gdriveutils.gdrive_support, gdriveError=gdriveError,
-                                                 goodreads=goodreads_support, title=_(u"Basic Configuration"),
-                                                 page="config")
-        content.config_uploading = 0
-        content.config_anonbrowse = 0
-        content.config_public_reg = 0
-        if "config_uploading" in to_save and to_save["config_uploading"] == "on":
-            content.config_uploading = 1
-        if "config_anonbrowse" in to_save and to_save["config_anonbrowse"] == "on":
-            content.config_anonbrowse = 1
-        if "config_public_reg" in to_save and to_save["config_public_reg"] == "on":
-            content.config_public_reg = 1
-
-        if "config_converterpath" in to_save:
-            content.config_converterpath = to_save["config_converterpath"].strip()
-        if "config_calibre" in to_save:
-            content.config_calibre = to_save["config_calibre"].strip()
-        if "config_ebookconverter" in to_save:
-            content.config_ebookconverter = int(to_save["config_ebookconverter"])
-
-        #LDAP configuration,
-        content.config_use_ldap = 0
-        if "config_use_ldap" in to_save and to_save["config_use_ldap"] == "on":
-            if not to_save["config_ldap_provider_url"] or not to_save["config_ldap_port"] or not to_save["config_ldap_dn"] or not to_save["config_ldap_user_object"]:
-                ub.session.commit()
-                flash(_(u'Please enter a LDAP provider, port, DN and user object identifier'), category="error")
-                return render_title_template("config_edit.html", content=config, origin=origin,
-                                             gdrive=gdriveutils.gdrive_support, gdriveError=gdriveError,
-                                             goodreads=goodreads_support, title=_(u"Basic Configuration"),
-                                             page="config")
-            elif not to_save["config_ldap_serv_username"] or not to_save["config_ldap_serv_password"]:
-                ub.session.commit()
-                flash(_(u'Please enter a LDAP service account and password'), category="error")
-                return render_title_template("config_edit.html", content=config, origin=origin,
-                                             gdrive=gdriveutils.gdrive_support, gdriveError=gdriveError,
-                                             goodreads=goodreads_support, title=_(u"Basic Configuration"),
-                                             page="config")
-            else:
-                content.config_use_ldap = 1
-                content.config_ldap_provider_url = to_save["config_ldap_provider_url"]
-                content.config_ldap_port = to_save["config_ldap_port"]
-                content.config_ldap_schema = to_save["config_ldap_schema"]
-                content.config_ldap_serv_username = to_save["config_ldap_serv_username"]
-                content.config_ldap_serv_password = base64.b64encode(to_save["config_ldap_serv_password"])
-                content.config_ldap_dn = to_save["config_ldap_dn"]
-                content.config_ldap_user_object = to_save["config_ldap_user_object"]
-                reboot_required = True
-        content.config_ldap_use_ssl = 0
-        content.config_ldap_use_tls = 0
-        content.config_ldap_require_cert = 0
-        content.config_ldap_openldap = 0
-        if "config_ldap_use_ssl" in to_save and to_save["config_ldap_use_ssl"] == "on":
-            content.config_ldap_use_ssl = 1
-        if "config_ldap_use_tls" in to_save and to_save["config_ldap_use_tls"] == "on":
-            content.config_ldap_use_tls = 1
-        if "config_ldap_require_cert" in to_save and to_save["config_ldap_require_cert"] == "on":
-            content.config_ldap_require_cert = 1
-        if "config_ldap_openldap" in to_save and to_save["config_ldap_openldap"] == "on":
-            content.config_ldap_openldap = 1
-        if "config_ldap_cert_path " in to_save:
-            if content.config_ldap_cert_path  != to_save["config_ldap_cert_path "]:
-                if os.path.isfile(to_save["config_ldap_cert_path "]) or to_save["config_ldap_cert_path "] is u"":
-                    content.config_certfile = to_save["config_ldap_cert_path "]
-                else:
-                    ub.session.commit()
-                    flash(_(u'Certfile location is not valid, please enter correct path'), category="error")
-                    return render_title_template("config_edit.html", content=config, origin=origin,
-                                        gdrive=gdriveutils.gdrive_support, gdriveError=gdriveError,
-                                        goodreads=goodreads_support, title=_(u"Basic Configuration"),
-                                        page="config")
-
-        # Remote login configuration
-        content.config_remote_login = ("config_remote_login" in to_save and to_save["config_remote_login"] == "on")
-        if not content.config_remote_login:
-            ub.session.query(ub.RemoteAuthToken).delete()
-
-        # Goodreads configuration
-        content.config_use_goodreads = ("config_use_goodreads" in to_save and to_save["config_use_goodreads"] == "on")
-        if "config_goodreads_api_key" in to_save:
-            content.config_goodreads_api_key = to_save["config_goodreads_api_key"]
-        if "config_goodreads_api_secret" in to_save:
-            content.config_goodreads_api_secret = to_save["config_goodreads_api_secret"]
-        if "config_updater" in to_save:
-            content.config_updatechannel = int(to_save["config_updater"])
-        if "config_log_level" in to_save:
-            content.config_log_level = int(to_save["config_log_level"])
-        if content.config_logfile != to_save["config_logfile"]:
-            # check valid path, only path or file
-            if os.path.dirname(to_save["config_logfile"]):
-                if os.path.exists(os.path.dirname(to_save["config_logfile"])) and \
-                        os.path.basename(to_save["config_logfile"]) and not os.path.isdir(to_save["config_logfile"]):
-                    content.config_logfile = to_save["config_logfile"]
-                else:
-                    ub.session.commit()
-                    flash(_(u'Logfile location is not valid, please enter correct path'), category="error")
-                    return render_title_template("config_edit.html", content=config, origin=origin,
-                                                 gdrive=gdriveutils.gdrive_support, gdriveError=gdriveError,
-                                                 goodreads=goodreads_support, title=_(u"Basic Configuration"),
-                                                 page="config")
-            else:
-                content.config_logfile = to_save["config_logfile"]
-            reboot_required = True
-
-        # Rarfile Content configuration
-        if "config_rarfile_location" in to_save and to_save['config_rarfile_location'] is not u"":
-            check = helper.check_unrar(to_save["config_rarfile_location"].strip())
-            if not check[0] :
-                content.config_rarfile_location = to_save["config_rarfile_location"].strip()
-            else:
-                flash(check[1], category="error")
-                return render_title_template("config_edit.html", content=config, origin=origin,
-                                             gdrive=gdriveutils.gdrive_support, goodreads=goodreads_support,
-                                             rarfile_support=rar_support, title=_(u"Basic Configuration"))
-        try:
-            if content.config_use_google_drive and is_gdrive_ready() and not \
-                    os.path.exists(os.path.join(content.config_calibre_dir, "metadata.db")):
-                gdriveutils.downloadFile(None, "metadata.db", config.config_calibre_dir + "/metadata.db")
-            if db_change:
-                if config.db_configured:
-                    db.session.close()
-                    db.engine.dispose()
-            ub.session.commit()
-            flash(_(u"Calibre-Web configuration updated"), category="success")
-            config.loadSettings()
-            app.logger.setLevel(config.config_log_level)
-            logging.getLogger("book_formats").setLevel(config.config_log_level)
-        except Exception as e:
-            flash(e, category="error")
-            return render_title_template("config_edit.html", content=config, origin=origin,
-                                         gdrive=gdriveutils.gdrive_support, gdriveError=gdriveError,
-                                         goodreads=goodreads_support, rarfile_support=rar_support,
-                                         title=_(u"Basic Configuration"), page="config")
-        if db_change:
-            reload(db)
-            if not db.setup_db():
-                flash(_(u'DB location is not valid, please enter correct path'), category="error")
-                return render_title_template("config_edit.html", content=config, origin=origin,
-                                             gdrive=gdriveutils.gdrive_support,gdriveError=gdriveError,
-                                             goodreads=goodreads_support, rarfile_support=rar_support,
-                                             title=_(u"Basic Configuration"), page="config")
-        if reboot_required:
-            # stop Server
-            server.Server.setRestartTyp(True)
-            server.Server.stopServer()
-            app.logger.info('Reboot required, restarting')
-        if origin:
-            success = True
-    if is_gdrive_ready() and gdriveutils.gdrive_support == True: # and config.config_use_google_drive == True:
-        gdrivefolders=gdriveutils.listRootFolders()
-    else:
-        gdrivefolders=list()
-    return render_title_template("config_edit.html", origin=origin, success=success, content=config,
-                                 show_authenticate_google_drive=not is_gdrive_ready(),
-                                 gdrive=gdriveutils.gdrive_support, gdriveError=gdriveError,
-                                 gdrivefolders=gdrivefolders, rarfile_support=rar_support,
-                                 goodreads=goodreads_support, title=_(u"Basic Configuration"), page="config")
-
-
-@app.route("/admin/user/new", methods=["GET", "POST"])
-@login_required
-@admin_required
-def new_user():
-    content = ub.User()
-    languages = speaking_language()
-    translations = [LC('en')] + babel.list_translations()
-    if request.method == "POST":
-        to_save = request.form.to_dict()
-        content.default_language = to_save["default_language"]
-        content.mature_content = "show_mature_content" in to_save
-        if "locale" in to_save:
-            content.locale = to_save["locale"]
-        content.sidebar_view = 0
-        if "show_random" in to_save:
-            content.sidebar_view += ub.SIDEBAR_RANDOM
-        if "show_language" in to_save:
-            content.sidebar_view += ub.SIDEBAR_LANGUAGE
-        if "show_series" in to_save:
-            content.sidebar_view += ub.SIDEBAR_SERIES
-        if "show_category" in to_save:
-            content.sidebar_view += ub.SIDEBAR_CATEGORY
-        if "show_hot" in to_save:
-            content.sidebar_view += ub.SIDEBAR_HOT
-        if "show_read_and_unread" in to_save:
-            content.sidebar_view += ub.SIDEBAR_READ_AND_UNREAD
-        if "show_best_rated" in to_save:
-            content.sidebar_view += ub.SIDEBAR_BEST_RATED
-        if "show_author" in to_save:
-            content.sidebar_view += ub.SIDEBAR_AUTHOR
-        if "show_publisher" in to_save:
-            content.sidebar_view += ub.SIDEBAR_PUBLISHER
-        if "show_detail_random" in to_save:
-            content.sidebar_view += ub.DETAIL_RANDOM
-        if "show_sorted" in to_save:
-            content.sidebar_view += ub.SIDEBAR_SORTED
-        if "show_recent" in to_save:
-            content.sidebar_view += ub.SIDEBAR_RECENT
-
-        content.role = 0
-        if "admin_role" in to_save:
-            content.role = content.role + ub.ROLE_ADMIN
-        if "download_role" in to_save:
-            content.role = content.role + ub.ROLE_DOWNLOAD
-        if "upload_role" in to_save:
-            content.role = content.role + ub.ROLE_UPLOAD
-        if "edit_role" in to_save:
-            content.role = content.role + ub.ROLE_EDIT
-        if "delete_role" in to_save:
-            content.role = content.role + ub.ROLE_DELETE_BOOKS
-        if "passwd_role" in to_save:
-            content.role = content.role + ub.ROLE_PASSWD
-        if "edit_shelf_role" in to_save:
-            content.role = content.role + ub.ROLE_EDIT_SHELFS
-        if not to_save["nickname"] or not to_save["email"] or not to_save["password"]:
-            flash(_(u"Please fill out all fields!"), category="error")
-            return render_title_template("user_edit.html", new_user=1, content=content, translations=translations,
-                                         title=_(u"Add new user"))
-        content.password = generate_password_hash(to_save["password"])
-        content.nickname = to_save["nickname"]
-        if config.config_public_reg and not check_valid_domain(to_save["email"]):
-            flash(_(u"E-mail is not from valid domain"), category="error")
-            return render_title_template("user_edit.html", new_user=1, content=content, translations=translations,
-                                         title=_(u"Add new user"))
-        else:
-            content.email = to_save["email"]
-        try:
-            ub.session.add(content)
-            ub.session.commit()
-            flash(_(u"User '%(user)s' created", user=content.nickname), category="success")
-            return redirect(url_for('admin'))
-        except IntegrityError:
-            ub.session.rollback()
-            flash(_(u"Found an existing account for this e-mail address or nickname."), category="error")
-    else:
-        content.role = config.config_default_role
-        content.sidebar_view = config.config_default_show
-        content.mature_content = bool(config.config_default_show & ub.MATURE_CONTENT)
-    return render_title_template("user_edit.html", new_user=1, content=content, translations=translations,
-                                 languages=languages, title=_(u"Add new user"), page="newuser")
-
-
-@app.route("/admin/mailsettings", methods=["GET", "POST"])
-@login_required
-@admin_required
-def edit_mailsettings():
-    content = ub.session.query(ub.Settings).first()
-    if request.method == "POST":
-        to_save = request.form.to_dict()
-        content.mail_server = to_save["mail_server"]
-        content.mail_port = int(to_save["mail_port"])
-        content.mail_login = to_save["mail_login"]
-        content.mail_password = to_save["mail_password"]
-        content.mail_from = to_save["mail_from"]
-        content.mail_use_ssl = int(to_save["mail_use_ssl"])
-        try:
-            ub.session.commit()
-        except Exception as e:
-            flash(e, category="error")
-        if "test" in to_save and to_save["test"]:
-            if current_user.kindle_mail:
-                result = helper.send_test_mail(current_user.kindle_mail, current_user.nickname)
-                if result is None:
-                    flash(_(u"Test e-mail successfully send to %(kindlemail)s", kindlemail=current_user.kindle_mail),
-                          category="success")
-                else:
-                    flash(_(u"There was an error sending the Test e-mail: %(res)s", res=result), category="error")
-            else:
-                flash(_(u"Please configure your kindle e-mail address first..."), category="error")
-        else:
-            flash(_(u"E-mail server settings updated"), category="success")
-    return render_title_template("email_edit.html", content=content, title=_(u"Edit e-mail server settings"),
-                                 page="mailset")
-
-
-@app.route("/admin/user/<int:user_id>", methods=["GET", "POST"])
-@login_required
-@admin_required
-def edit_user(user_id):
-    content = ub.session.query(ub.User).filter(ub.User.id == int(user_id)).first()  # type: ub.User
-    downloads = list()
-    languages = speaking_language()
-    translations = babel.list_translations() + [LC('en')]
-    for book in content.downloads:
-        downloadbook = db.session.query(db.Books).filter(db.Books.id == book.book_id).first()
-        if downloadbook:
-            downloads.append(downloadbook)
-        else:
-            ub.delete_download(book.book_id)
-            # ub.session.query(ub.Downloads).filter(book.book_id == ub.Downloads.book_id).delete()
-            # ub.session.commit()
-    if request.method == "POST":
-        to_save = request.form.to_dict()
-        if "delete" in to_save:
-            ub.session.query(ub.User).filter(ub.User.id == content.id).delete()
-            ub.session.commit()
-            flash(_(u"User '%(nick)s' deleted", nick=content.nickname), category="success")
-            return redirect(url_for('admin'))
-        else:
-            if "password" in to_save and to_save["password"]:
-                content.password = generate_password_hash(to_save["password"])
-
-            if "admin_role" in to_save and not content.role_admin():
-                content.role = content.role + ub.ROLE_ADMIN
-            elif "admin_role" not in to_save and content.role_admin():
-                content.role = content.role - ub.ROLE_ADMIN
-
-            if "download_role" in to_save and not content.role_download():
-                content.role = content.role + ub.ROLE_DOWNLOAD
-            elif "download_role" not in to_save and content.role_download():
-                content.role = content.role - ub.ROLE_DOWNLOAD
-
-            if "upload_role" in to_save and not content.role_upload():
-                content.role = content.role + ub.ROLE_UPLOAD
-            elif "upload_role" not in to_save and content.role_upload():
-                content.role = content.role - ub.ROLE_UPLOAD
-
-            if "edit_role" in to_save and not content.role_edit():
-                content.role = content.role + ub.ROLE_EDIT
-            elif "edit_role" not in to_save and content.role_edit():
-                content.role = content.role - ub.ROLE_EDIT
-
-            if "delete_role" in to_save and not content.role_delete_books():
-                content.role = content.role + ub.ROLE_DELETE_BOOKS
-            elif "delete_role" not in to_save and content.role_delete_books():
-                content.role = content.role - ub.ROLE_DELETE_BOOKS
-
-            if "passwd_role" in to_save and not content.role_passwd():
-                content.role = content.role + ub.ROLE_PASSWD
-            elif "passwd_role" not in to_save and content.role_passwd():
-                content.role = content.role - ub.ROLE_PASSWD
-
-            if "edit_shelf_role" in to_save and not content.role_edit_shelfs():
-                content.role = content.role + ub.ROLE_EDIT_SHELFS
-            elif "edit_shelf_role" not in to_save and content.role_edit_shelfs():
-                content.role = content.role - ub.ROLE_EDIT_SHELFS
-
-            if "show_random" in to_save and not content.show_random_books():
-                content.sidebar_view += ub.SIDEBAR_RANDOM
-            elif "show_random" not in to_save and content.show_random_books():
-                content.sidebar_view -= ub.SIDEBAR_RANDOM
-
-            if "show_language" in to_save and not content.show_language():
-                content.sidebar_view += ub.SIDEBAR_LANGUAGE
-            elif "show_language" not in to_save and content.show_language():
-                content.sidebar_view -= ub.SIDEBAR_LANGUAGE
-
-            if "show_series" in to_save and not content.show_series():
-                content.sidebar_view += ub.SIDEBAR_SERIES
-            elif "show_series" not in to_save and content.show_series():
-                content.sidebar_view -= ub.SIDEBAR_SERIES
-
-            if "show_category" in to_save and not content.show_category():
-                content.sidebar_view += ub.SIDEBAR_CATEGORY
-            elif "show_category" not in to_save and content.show_category():
-                content.sidebar_view -= ub.SIDEBAR_CATEGORY
-
-            if "show_recent" in to_save and not content.show_recent():
-                content.sidebar_view += ub.SIDEBAR_RECENT
-            elif "show_recent" not in to_save and content.show_recent():
-                content.sidebar_view -= ub.SIDEBAR_RECENT
-
-            if "show_sorted" in to_save and not content.show_sorted():
-                content.sidebar_view += ub.SIDEBAR_SORTED
-            elif "show_sorted" not in to_save and content.show_sorted():
-                content.sidebar_view -= ub.SIDEBAR_SORTED
-
-            if "show_publisher" in to_save and not content.show_publisher():
-                content.sidebar_view += ub.SIDEBAR_PUBLISHER
-            elif "show_publisher" not in to_save and content.show_publisher():
-                content.sidebar_view -= ub.SIDEBAR_PUBLISHER
-
-            if "show_hot" in to_save and not content.show_hot_books():
-                content.sidebar_view += ub.SIDEBAR_HOT
-            elif "show_hot" not in to_save and content.show_hot_books():
-                content.sidebar_view -= ub.SIDEBAR_HOT
-
-            if "show_best_rated" in to_save and not content.show_best_rated_books():
-                content.sidebar_view += ub.SIDEBAR_BEST_RATED
-            elif "show_best_rated" not in to_save and content.show_best_rated_books():
-                content.sidebar_view -= ub.SIDEBAR_BEST_RATED
-
-            if "show_read_and_unread" in to_save and not content.show_read_and_unread():
-                content.sidebar_view += ub.SIDEBAR_READ_AND_UNREAD
-            elif "show_read_and_unread" not in to_save and content.show_read_and_unread():
-                content.sidebar_view -= ub.SIDEBAR_READ_AND_UNREAD
-
-            if "show_author" in to_save and not content.show_author():
-                content.sidebar_view += ub.SIDEBAR_AUTHOR
-            elif "show_author" not in to_save and content.show_author():
-                content.sidebar_view -= ub.SIDEBAR_AUTHOR
-
-            if "show_detail_random" in to_save and not content.show_detail_random():
-                content.sidebar_view += ub.DETAIL_RANDOM
-            elif "show_detail_random" not in to_save and content.show_detail_random():
-                content.sidebar_view -= ub.DETAIL_RANDOM
-
-            content.mature_content = "show_mature_content" in to_save
-
-            if "default_language" in to_save:
-                content.default_language = to_save["default_language"]
-            if "locale" in to_save and to_save["locale"]:
-                content.locale = to_save["locale"]
-            if to_save["email"] and to_save["email"] != content.email:
-                content.email = to_save["email"]
-            if "kindle_mail" in to_save and to_save["kindle_mail"] != content.kindle_mail:
-                content.kindle_mail = to_save["kindle_mail"]
-        try:
-            ub.session.commit()
-            flash(_(u"User '%(nick)s' updated", nick=content.nickname), category="success")
-        except IntegrityError:
-            ub.session.rollback()
-            flash(_(u"An unknown error occured."), category="error")
-    return render_title_template("user_edit.html", translations=translations, languages=languages, new_user=0,
-                                content=content, downloads=downloads, title=_(u"Edit User %(nick)s",
-                                nick=content.nickname), page="edituser")
-
-
-@app.route("/admin/resetpassword/<int:user_id>")
-@login_required
-@admin_required
-def reset_password(user_id):
-    if not config.config_public_reg:
-        abort(404)
-    if current_user is not None and current_user.is_authenticated:
-        existing_user = ub.session.query(ub.User).filter(ub.User.id == user_id).first()
-        password = helper.generate_random_password()
-        existing_user.password = generate_password_hash(password)
-        try:
-            ub.session.commit()
-            helper.send_registration_mail(existing_user.email, existing_user.nickname, password, True)
-            flash(_(u"Password for user %(user)s reset", user=existing_user.nickname), category="success")
-        except Exception:
-            ub.session.rollback()
-            flash(_(u"An unknown error occurred. Please try again later."), category="error")
-    return redirect(url_for('admin'))
-
-
-def render_edit_book(book_id):
-    db.session.connection().connection.connection.create_function("title_sort", 1, db.title_sort)
-    cc = db.session.query(db.Custom_Columns).filter(db.Custom_Columns.datatype.notin_(db.cc_exceptions)).all()
-    book = db.session.query(db.Books)\
-        .filter(db.Books.id == book_id).filter(common_filters()).first()
-
-    if not book:
-        flash(_(u"Error opening eBook. File does not exist or file is not accessible"), category="error")
-        return redirect(url_for("index"))
-
-    for indx in range(0, len(book.languages)):
-        book.languages[indx].language_name = language_table[get_locale()][book.languages[indx].lang_code]
-
-    book = order_authors(book)
-
-    author_names = []
-    for authr in book.authors:
-        author_names.append(authr.name.replace('|', ','))
-
-    # Option for showing convertbook button
-    valid_source_formats=list()
-    if config.config_ebookconverter == 2:
-        for file in book.data:
-            if file.format.lower() in EXTENSIONS_CONVERT:
-                valid_source_formats.append(file.format.lower())
-
-    # Determine what formats don't already exist
-    allowed_conversion_formats = EXTENSIONS_CONVERT.copy()
-    for file in book.data:
-        try:
-            allowed_conversion_formats.remove(file.format.lower())
-        except Exception:
-            app.logger.warning(file.format.lower() + ' already removed from list.')
-
-    return render_title_template('book_edit.html', book=book, authors=author_names, cc=cc,
-                                 title=_(u"edit metadata"), page="editbook",
-                                 conversion_formats=allowed_conversion_formats,
-                                 source_formats=valid_source_formats)
-
-
-def edit_cc_data(book_id, book, to_save):
-    cc = db.session.query(db.Custom_Columns).filter(db.Custom_Columns.datatype.notin_(db.cc_exceptions)).all()
-    for c in cc:
-        cc_string = "custom_column_" + str(c.id)
-        if not c.is_multiple:
-            if len(getattr(book, cc_string)) > 0:
-                cc_db_value = getattr(book, cc_string)[0].value
-            else:
-                cc_db_value = None
-            if to_save[cc_string].strip():
-                if c.datatype == 'bool':
-                    if to_save[cc_string] == 'None':
-                        to_save[cc_string] = None
-                    else:
-                        to_save[cc_string] = 1 if to_save[cc_string] == 'True' else 0
-                    if to_save[cc_string] != cc_db_value:
-                        if cc_db_value is not None:
-                            if to_save[cc_string] is not None:
-                                setattr(getattr(book, cc_string)[0], 'value', to_save[cc_string])
-                            else:
-                                del_cc = getattr(book, cc_string)[0]
-                                getattr(book, cc_string).remove(del_cc)
-                                db.session.delete(del_cc)
-                        else:
-                            cc_class = db.cc_classes[c.id]
-                            new_cc = cc_class(value=to_save[cc_string], book=book_id)
-                            db.session.add(new_cc)
-                elif c.datatype == 'int':
-                    if to_save[cc_string] == 'None':
-                        to_save[cc_string] = None
-                    if to_save[cc_string] != cc_db_value:
-                        if cc_db_value is not None:
-                            if to_save[cc_string] is not None:
-                                setattr(getattr(book, cc_string)[0], 'value', to_save[cc_string])
-                            else:
-                                del_cc = getattr(book, cc_string)[0]
-                                getattr(book, cc_string).remove(del_cc)
-                                db.session.delete(del_cc)
-                        else:
-                            cc_class = db.cc_classes[c.id]
-                            new_cc = cc_class(value=to_save[cc_string], book=book_id)
-                            db.session.add(new_cc)
-
-                else:
-                    if c.datatype == 'rating':
-                        to_save[cc_string] = str(int(float(to_save[cc_string]) * 2))
-                    if to_save[cc_string].strip() != cc_db_value:
-                        if cc_db_value is not None:
-                            # remove old cc_val
-                            del_cc = getattr(book, cc_string)[0]
-                            getattr(book, cc_string).remove(del_cc)
-                            if len(del_cc.books) == 0:
-                                db.session.delete(del_cc)
-                        cc_class = db.cc_classes[c.id]
-                        new_cc = db.session.query(cc_class).filter(
-                            cc_class.value == to_save[cc_string].strip()).first()
-                        # if no cc val is found add it
-                        if new_cc is None:
-                            new_cc = cc_class(value=to_save[cc_string].strip())
-                            db.session.add(new_cc)
-                            db.session.flush()
-                            new_cc = db.session.query(cc_class).filter(
-                                cc_class.value == to_save[cc_string].strip()).first()
-                        # add cc value to book
-                        getattr(book, cc_string).append(new_cc)
-            else:
-                if cc_db_value is not None:
-                    # remove old cc_val
-                    del_cc = getattr(book, cc_string)[0]
-                    getattr(book, cc_string).remove(del_cc)
-                    if len(del_cc.books) == 0:
-                        db.session.delete(del_cc)
-        else:
-            input_tags = to_save[cc_string].split(',')
-            input_tags = list(map(lambda it: it.strip(), input_tags))
-            modify_database_object(input_tags, getattr(book, cc_string), db.cc_classes[c.id], db.session,
-                                   'custom')
-    return cc
-
-def upload_single_file(request, book, book_id):
-    # Check and handle Uploaded file
-    if 'btn-upload-format' in request.files:
-        requested_file = request.files['btn-upload-format']
-        # check for empty request
-        if requested_file.filename != '':
-            if '.' in requested_file.filename:
-                file_ext = requested_file.filename.rsplit('.', 1)[-1].lower()
-                if file_ext not in EXTENSIONS_UPLOAD:
-                    flash(_("File extension '%(ext)s' is not allowed to be uploaded to this server", ext=file_ext),
-                          category="error")
-                    return redirect(url_for('show_book', book_id=book.id))
-            else:
-                flash(_('File to be uploaded must have an extension'), category="error")
-                return redirect(url_for('show_book', book_id=book.id))
-
-            file_name = book.path.rsplit('/', 1)[-1]
-            filepath = os.path.normpath(os.path.join(config.config_calibre_dir, book.path))
-            saved_filename = os.path.join(filepath, file_name + '.' + file_ext)
-
-            # check if file path exists, otherwise create it, copy file to calibre path and delete temp file
-            if not os.path.exists(filepath):
-                try:
-                    os.makedirs(filepath)
-                except OSError:
-                    flash(_(u"Failed to create path %(path)s (Permission denied).", path=filepath), category="error")
-                    return redirect(url_for('show_book', book_id=book.id))
-            try:
-                requested_file.save(saved_filename)
-            except OSError:
-                flash(_(u"Failed to store file %(file)s.", file=saved_filename), category="error")
-                return redirect(url_for('show_book', book_id=book.id))
-
-            file_size = os.path.getsize(saved_filename)
-            is_format = db.session.query(db.Data).filter(db.Data.book == book_id).\
-                filter(db.Data.format == file_ext.upper()).first()
-
-            # Format entry already exists, no need to update the database
-            if is_format:
-                app.logger.info('Book format already existing')
-            else:
-                db_format = db.Data(book_id, file_ext.upper(), file_size, file_name)
-                db.session.add(db_format)
-                db.session.commit()
-                db.session.connection().connection.connection.create_function("title_sort", 1, db.title_sort)
-
-            # Queue uploader info
-            uploadText=_(u"File format %(ext)s added to %(book)s", ext=file_ext.upper(), book=book.title)
-            helper.global_WorkerThread.add_upload(current_user.nickname,
-                "<a href=\"" + url_for('show_book', book_id=book.id) + "\">" + uploadText + "</a>")
-
-
-def upload_cover(request, book):
-    if 'btn-upload-cover' in request.files:
-        requested_file = request.files['btn-upload-cover']
-        # check for empty request
-        if requested_file.filename != '':
-            if helper.save_cover(requested_file, book.path) is True:
-                return True
-            else:
-                # ToDo Message not always coorect
-                flash(_(u"Cover is not a supported imageformat (jpg/png/webp), can't save"), category="error")
-                return False
-    return None
-
-@app.route("/admin/book/<int:book_id>", methods=['GET', 'POST'])
->>>>>>> 4437d737
 @login_required_if_no_ano
 @viewer_required
 def read_book(book_id, book_format):
