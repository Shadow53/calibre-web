--- conflicted
+++ resolved
@@ -140,9 +140,8 @@
         });
     });
 
-<<<<<<< HEAD
     $("input[data-control]").trigger("change");
-=======
+
     $("#bookDetailsModal")
         .on("show.bs.modal", function(e) {
             const $modalBody = $(this).find(".modal-body");
@@ -162,7 +161,6 @@
         .on("hidden.bs.modal", function() {
             $(this).find(".modal-body").html("...");
         });
->>>>>>> d85e0b96
 
     $(window).resize(function(event) {
         $(".discover .row").isotope("reLayout");
