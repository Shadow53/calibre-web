# French translations for Calibre-Web.
# Copyright (C) 2016 Calibre-Web
# This file is distributed under the same license as the Calibre-Web
# project.
# FIRST AUTHOR <nicoroud@gmail.com>, 2016.
# # Translation template file..
# Copyright (C) 2011 Kovid Goyal
#
# Translators:
# Alastair McKinstry <mckinstry@computer.org>, 2001
# Xotes <alois.glibert@gmail.com>, 2014-2015
# Cedric De Wilde <daique@tiscalinet.be>, 2001
# Christian Perrier <bubulle@debian.org>, 2005,2008-2011
# Christophe Merlet (RedFox) <redfox@eikonex.org>, 2001
# Guillaume <guillaume@ordi-service.fr>, 2015
# Ptit Prince <leporello1791@gmail.com>, 2015
# Ptit Prince <leporello1791@gmail.com>, 2016
# Xotes <alois.glibert@gmail.com>, 2014
# Dekani <dekani1500@gmail.com>, 2020
# Thomas <thovi98@gmail.com>, 2021
msgid ""
msgstr ""
"Project-Id-Version:  Calibre-Web\n"
"Report-Msgid-Bugs-To: EMAIL@ADDRESS\n"
"POT-Creation-Date: 2021-06-12 08:51+0200\n"
"PO-Revision-Date: 2020-06-07 06:47+0200\n"
"Last-Translator: <thovi98@gmail.com>\n"
"Language: fr\n"
"Language-Team: \n"
"Plural-Forms: nplurals=2; plural=(n > 1)\n"
"MIME-Version: 1.0\n"
"Content-Type: text/plain; charset=utf-8\n"
"Content-Transfer-Encoding: 8bit\n"
"Generated-By: Babel 2.9.0\n"

#: cps/about.py:43 cps/about.py:59
msgid "installed"
msgstr "installé"

#: cps/about.py:45 cps/about.py:61 cps/converter.py:32
msgid "not installed"
msgstr "non installé"

#: cps/about.py:113
msgid "Statistics"
msgstr "Statistiques"

#: cps/admin.py:142
msgid "Server restarted, please reload page"
msgstr "Serveur redémarré, merci de rafraîchir la page"

#: cps/admin.py:144
msgid "Performing shutdown of server, please close window"
msgstr "Arrêt du serveur en cours, merci de fermer la fenêtre"

#: cps/admin.py:152
msgid "Reconnect successful"
msgstr "Reconnecté avec succès"

#: cps/admin.py:155
msgid "Unknown command"
msgstr "Commande inconnue"

#: cps/admin.py:165 cps/editbooks.py:687 cps/editbooks.py:701
#: cps/editbooks.py:840 cps/editbooks.py:842 cps/editbooks.py:869
#: cps/editbooks.py:885 cps/updater.py:555 cps/uploader.py:94
#: cps/uploader.py:104
msgid "Unknown"
msgstr "Inconnu"

#: cps/admin.py:186
msgid "Admin page"
msgstr "Page admin"

#: cps/admin.py:205
msgid "Basic Configuration"
msgstr "Configuration principale"

#: cps/admin.py:238
msgid "UI Configuration"
msgstr "Configuration de l’interface utilisateur"

#: cps/admin.py:271 cps/templates/admin.html:46
#, fuzzy
msgid "Edit Users"
msgstr "Utilisateur admin"

#: cps/admin.py:312 cps/opds.py:110 cps/opds.py:199 cps/opds.py:276
#: cps/opds.py:328 cps/templates/grid.html:14 cps/templates/list.html:14
msgid "All"
msgstr "Tout"

#: cps/admin.py:337 cps/admin.py:1550
msgid "User not found"
msgstr "L'utilisateur n'a pas été trouvé"

#: cps/admin.py:351
msgid "{} users deleted successfully"
msgstr "{} utilisateurs supprimés avec succès"

#: cps/admin.py:373 cps/templates/user_edit.html:44
#: cps/templates/user_table.html:80
msgid "Show All"
msgstr "Montrer tout"

#: cps/admin.py:394 cps/admin.py:400
msgid "Malformed request"
msgstr "Demande malformée"

#: cps/admin.py:412 cps/admin.py:1432
msgid "Guest Name can't be changed"
msgstr "Le nom de l’invité ne peut pas être modifié"

#: cps/admin.py:424
msgid "Guest can't have this role"
msgstr "L’invité ne peut pas avoir ce rôle"

#: cps/admin.py:436 cps/admin.py:1395
msgid "No admin user remaining, can't remove admin role"
msgstr "Aucun utilisateur admin restant, impossible de supprimer le rôle admin"

#: cps/admin.py:440 cps/admin.py:454
msgid "Value has to be true or false"
msgstr "La valeur doit être vraie ou fausse"

#: cps/admin.py:442
msgid "Invalid role"
msgstr "Rôle invalide"

#: cps/admin.py:446
msgid "Guest can't have this view"
msgstr "L’invité ne peut pas avoir cette vue"

#: cps/admin.py:456
msgid "Invalid view"
msgstr "Vue invalide"

#: cps/admin.py:459
msgid "Guest's Locale is determined automatically and can't be set"
msgstr "Les paramètres régionaux de l’invité sont déterminés automatiquement et ne peuvent pas être définis"

#: cps/admin.py:463
msgid "No Valid Locale Given"
msgstr "Aucun paramètre régional valide n’est donné"

#: cps/admin.py:474
msgid "No Valid Book Language Given"
msgstr "Aucune langue de livre valide donnée"

#: cps/admin.py:476
msgid "Parameter not found"
msgstr "Paramètre non trouvé"

#: cps/admin.py:531
msgid "Invalid Read Column"
msgstr "Colonne de lecture non valide"

#: cps/admin.py:537
msgid "Invalid Restricted Column"
msgstr "Colonne restreinte non valide"

#: cps/admin.py:556 cps/admin.py:1288
msgid "Calibre-Web configuration updated"
msgstr "Configuration de Calibre-Web mise à jour"

#: cps/admin.py:568
msgid "Do you really want to delete the Kobo Token?"
msgstr "Voulez-vous vraiment supprimer le jeton Kobo ?"

#: cps/admin.py:570
msgid "Do you really want to delete this domain?"
msgstr "Voulez-vous vraiment supprimer ce domaine ?"

#: cps/admin.py:572
msgid "Do you really want to delete this user?"
msgstr "Voulez-vous vraiment supprimer cet utilisateur ?"

#: cps/admin.py:574 cps/templates/shelf.html:90
msgid "Are you sure you want to delete this shelf?"
msgstr "Voulez-vous vraiment supprimer l’étagère ?"

#: cps/admin.py:576
#, fuzzy
msgid "Are you sure you want to change locales of selected user(s)?"
msgstr "Voulez-vous vraiment supprimer l’étagère ?"

#: cps/admin.py:578
msgid "Are you sure you want to change visible book languages for selected user(s)?"
msgstr "Voulez-vous vraiment modifier les langues de livre visibles pour le ou les utilisateurs sélectionnés ?"

#: cps/admin.py:580
msgid "Are you sure you want to change the selected role for the selected user(s)?"
msgstr "Voulez-vous vraiment modifier le rôle sélectionné pour le ou les utilisateurs sélectionnés ?"

#: cps/admin.py:582
#, fuzzy
msgid "Are you sure you want to change the selected restrictions for the selected user(s)?"
msgstr "Voulez-vous vraiment modifier les restrictions sélectionnées pour le ou les utilisateurs sélectionnés ?"

#: cps/admin.py:584
msgid "Are you sure you want to change the selected visibility restrictions for the selected user(s)?"
msgstr "Voulez-vous vraiment modifier les restrictions de visibilité sélectionnées pour le ou les utilisateurs sélectionnés ?"

#: cps/admin.py:586
#, fuzzy
msgid "Are you sure you want to change shelf sync behavior for the selected user(s)?"
msgstr "Voulez-vous vraiment supprimer l’étagère?"

#: cps/admin.py:588
#, fuzzy
<<<<<<< HEAD
msgid "Are you sure you want to change Calibre library location?"
msgstr "Voulez-vous vraiment arrêter Calibre-Web?"
=======
msgid "Are you sure you want to change Calibre libray location?"
msgstr "Voulez-vous vraiment arrêter Calibre-Web ?"
>>>>>>> 08500c66

#: cps/admin.py:737
msgid "Tag not found"
msgstr "Étiquette introuvable"

#: cps/admin.py:749
msgid "Invalid Action"
msgstr "Action invalide"

#: cps/admin.py:854 cps/admin.py:860 cps/admin.py:870 cps/admin.py:880
#: cps/templates/modal_dialogs.html:29 cps/templates/user_table.html:40
#: cps/templates/user_table.html:57
msgid "Deny"
msgstr "Refuser"

#: cps/admin.py:856 cps/admin.py:862 cps/admin.py:872 cps/admin.py:882
#: cps/templates/modal_dialogs.html:28 cps/templates/user_table.html:43
#: cps/templates/user_table.html:60
msgid "Allow"
msgstr "Autoriser"

#: cps/admin.py:1011
msgid "client_secrets.json Is Not Configured For Web Application"
msgstr "client_secrets.json n'est pas configuré pour l'application Web"

#: cps/admin.py:1056
msgid "Logfile Location is not Valid, Please Enter Correct Path"
msgstr "L'emplacement du fichier logfile est incorrect, veuillez saisir un chemin valide"

#: cps/admin.py:1062
msgid "Access Logfile Location is not Valid, Please Enter Correct Path"
msgstr "L'emplacement du fichier Access Logfile est incorrect, veuillez saisir un chemin valide"

#: cps/admin.py:1092
msgid "Please Enter a LDAP Provider, Port, DN and User Object Identifier"
msgstr "Veuillez saisir un fournisseur LDAP, Port, DN et l'identifiant objet de l'utilisateur"

#: cps/admin.py:1098
#, fuzzy
msgid "Please Enter a LDAP Service Account and Password"
msgstr "Veuillez entrer un nom d'utilisateur valide pour réinitialiser le mot de passe"

#: cps/admin.py:1101
msgid "Please Enter a LDAP Service Account"
msgstr "Veuillez entrer un compte de service LDAP"

#: cps/admin.py:1106
#, python-format
msgid "LDAP Group Object Filter Needs to Have One \"%s\" Format Identifier"
msgstr "Le filtre objet du groupe LDAP a besoin d'un identifiant de format \"%s\""

#: cps/admin.py:1108
msgid "LDAP Group Object Filter Has Unmatched Parenthesis"
msgstr "Le filtre objet du groupe LDAP a une parenthèse non gérée"

#: cps/admin.py:1112
#, python-format
msgid "LDAP User Object Filter needs to Have One \"%s\" Format Identifier"
msgstr "Le filtre objet de l'utilisateur LDAP a besoin d'un identifiant de format \"%s\""

#: cps/admin.py:1114
msgid "LDAP User Object Filter Has Unmatched Parenthesis"
msgstr "Le filtre objet de l'utilisateur LDAP a une parenthèse non gérée"

#: cps/admin.py:1121
#, python-format
msgid "LDAP Member User Filter needs to Have One \"%s\" Format Identifier"
msgstr "Le filtre utilisateur des membres LDAP doit avoir un identificateur de format \"%s\ »"

#: cps/admin.py:1123
msgid "LDAP Member User Filter Has Unmatched Parenthesis"
msgstr "Le filtre utilisateur de membre LDAP a des parenthèses non appariées"

#: cps/admin.py:1130
msgid "LDAP CACertificate, Certificate or Key Location is not Valid, Please Enter Correct Path"
msgstr "LDAP CACertificat, certificat ou emplacement de clé non valide, veuillez entrer le chemin correct"

#: cps/admin.py:1172 cps/admin.py:1273 cps/admin.py:1365 cps/admin.py:1459
#: cps/admin.py:1525 cps/shelf.py:103 cps/shelf.py:163 cps/shelf.py:206
#: cps/shelf.py:270 cps/shelf.py:331 cps/shelf.py:366 cps/shelf.py:437
msgid "Settings DB is not Writeable"
msgstr "Les paramètres de la base de données ne sont pas accessibles en écriture"

#: cps/admin.py:1183
msgid "DB Location is not Valid, Please Enter Correct Path"
msgstr "L'emplacement de la base de données est incorrect, veuillez saisir un chemin valide"

#: cps/admin.py:1188
msgid "DB is not Writeable"
msgstr "La base de données n'est pas accessible en écriture"

#: cps/admin.py:1201
msgid "Keyfile Location is not Valid, Please Enter Correct Path"
msgstr "L'emplacement du fichier Keyfile est incorrect, veuillez saisir un chemin valide"

#: cps/admin.py:1205
msgid "Certfile Location is not Valid, Please Enter Correct Path"
msgstr "L'emplacement du fichier Certfile est incorrect, veuillez saisir un chemin valide"

#: cps/admin.py:1317
#, fuzzy
msgid "Database Configuration"
msgstr "Configuration des options"

#: cps/admin.py:1333 cps/web.py:1459
msgid "Please fill out all fields!"
msgstr "Veuillez compléter tous les champs !"

#: cps/admin.py:1341
msgid "E-mail is not from valid domain"
msgstr "Cette adresse de courriel n’appartient pas à un domaine valide"

#: cps/admin.py:1345 cps/admin.py:1478
msgid "Add new user"
msgstr "Ajouter un nouvel utilisateur"

#: cps/admin.py:1355
#, python-format
msgid "User '%(user)s' created"
msgstr "Utilisateur '%(user)s' créé"

#: cps/admin.py:1361
#, fuzzy
msgid "Found an existing account for this e-mail address or name."
msgstr "Un compte existant a été trouvé pour cette adresse de courriel ou pour ce surnom."

#: cps/admin.py:1374
#, python-format
msgid "User '%(nick)s' deleted"
msgstr "Utilisateur '%(nick)s' supprimé"

#: cps/admin.py:1376 cps/admin.py:1377
msgid "Can't delete Guest User"
msgstr "Impossible de supprimer l’utilisateur Invité"

#: cps/admin.py:1380
msgid "No admin user remaining, can't delete user"
msgstr "Aucun utilisateur admin restant, impossible de supprimer l’utilisateur"

#: cps/admin.py:1447 cps/admin.py:1568
#, python-format
msgid "Edit User %(nick)s"
msgstr "Éditer l'utilisateur %(nick)s"

#: cps/admin.py:1451
#, python-format
msgid "User '%(nick)s' updated"
msgstr "Utilisateur '%(nick)s'  mis à jour"

#: cps/admin.py:1455 cps/admin.py:1583 cps/web.py:1484 cps/web.py:1545
msgid "An unknown error occurred. Please try again later."
msgstr "Une erreur inconnue est survenue. Veuillez réessayer plus tard."

#: cps/admin.py:1487 cps/templates/admin.html:94
msgid "Edit E-mail Server Settings"
msgstr "Modifier les paramètres du serveur de courriels"

#: cps/admin.py:1506
msgid "Gmail Account Verification Successful"
msgstr "La vérification du compte Gmail réussie"

#: cps/admin.py:1532
#, python-format
msgid "Test e-mail queued for sending to %(email)s, please check Tasks for result"
msgstr "Teste les courriels en file d’attente pour l’envoi à %(email)s, veuillez vérifier le résultat des tâches"

#: cps/admin.py:1535
#, python-format
msgid "There was an error sending the Test e-mail: %(res)s"
msgstr "Il y a eu une erreur pendant l’envoi du courriel de test : %(res)s"

#: cps/admin.py:1537
msgid "Please configure your e-mail address first..."
msgstr "Veuillez d'abord configurer votre adresse de courriel..."

#: cps/admin.py:1539
msgid "E-mail server settings updated"
msgstr "Les paramètres du serveur de courriels ont été mis à jour"

#: cps/admin.py:1580
#, python-format
msgid "Password for user %(user)s reset"
msgstr "Le mot de passe de l’utilisateur %(user)s a été réinitialisé"

#: cps/admin.py:1586 cps/web.py:1424
msgid "Please configure the SMTP mail settings first..."
msgstr "Veuillez configurer les paramètres SMTP au préalable..."

#: cps/admin.py:1597
msgid "Logfile viewer"
msgstr "Visualiseur de fichier journal"

#: cps/admin.py:1663
msgid "Requesting update package"
msgstr "Demande de mise à jour"

#: cps/admin.py:1664
msgid "Downloading update package"
msgstr "Téléchargement de la mise à jour"

#: cps/admin.py:1665
msgid "Unzipping update package"
msgstr "Décompression de la mise à jour"

#: cps/admin.py:1666
msgid "Replacing files"
msgstr "Remplacement des fichiers"

#: cps/admin.py:1667
msgid "Database connections are closed"
msgstr "Les connexions à la base de données ont été fermées"

#: cps/admin.py:1668
msgid "Stopping server"
msgstr "Arrêt du serveur"

#: cps/admin.py:1669
msgid "Update finished, please press okay and reload page"
msgstr "Mise à jour terminée, merci d’appuyer sur okay et de rafraîchir la page"

#: cps/admin.py:1670 cps/admin.py:1671 cps/admin.py:1672 cps/admin.py:1673
#: cps/admin.py:1674
msgid "Update failed:"
msgstr "La mise à jour a échoué :"

#: cps/admin.py:1670 cps/updater.py:356 cps/updater.py:566 cps/updater.py:568
msgid "HTTP Error"
msgstr "Erreur HTTP"

#: cps/admin.py:1671 cps/updater.py:358 cps/updater.py:570
msgid "Connection error"
msgstr "Erreur de connexion"

#: cps/admin.py:1672 cps/updater.py:360 cps/updater.py:572
msgid "Timeout while establishing connection"
msgstr "Délai d'attente dépassé lors de l'établissement de connexion"

#: cps/admin.py:1673 cps/updater.py:362 cps/updater.py:574
msgid "General error"
msgstr "Erreur générale"

#: cps/admin.py:1674
msgid "Update File Could Not be Saved in Temp Dir"
msgstr "Le fichier de mise à jour ne peut pas être sauvegardé dans le répertoire temporaire"

#: cps/admin.py:1735
msgid "Failed to Create at Least One LDAP User"
msgstr "Impossible de créer au moins un utilisateur LDAP"

#: cps/admin.py:1748
#, python-format
msgid "Error: %(ldaperror)s"
msgstr "Erreur : %(ldaperror)s"

#: cps/admin.py:1752
msgid "Error: No user returned in response of LDAP server"
msgstr "Erreur : Aucun utilisateur renvoyé dans la réponse LDAP du serveur"

#: cps/admin.py:1785
msgid "At Least One LDAP User Not Found in Database"
msgstr "Au moins un utilisateur LDAP n'a pas été trouvé dans la base de données"

#: cps/admin.py:1787
msgid "{} User Successfully Imported"
msgstr "{} utilisateur importé avec succès"

#: cps/converter.py:31
msgid "not configured"
msgstr "non configuré"

#: cps/converter.py:33
msgid "Execution permissions missing"
msgstr "Les permissions d'exécutions manquantes"

#: cps/db.py:651 cps/web.py:642 cps/web.py:1138
#, python-format
msgid "Custom Column No.%(column)d is not existing in calibre database"
msgstr "La colonne personnalisée No.%(column)d n'existe pas dans la base de données calibre"

#: cps/editbooks.py:303 cps/editbooks.py:305
msgid "Book Format Successfully Deleted"
msgstr "Le format du livre a été supprimé avec succès"

#: cps/editbooks.py:312 cps/editbooks.py:314
msgid "Book Successfully Deleted"
msgstr "Le livre a été supprimé avec succès"

#: cps/editbooks.py:370 cps/editbooks.py:743 cps/web.py:509 cps/web.py:1671
#: cps/web.py:1707 cps/web.py:1778
msgid "Oops! Selected book title is unavailable. File does not exist or is not accessible"
msgstr "Erreur d'ouverture du livre numérique. Le fichier n'existe pas ou n'est pas accessible"

#: cps/editbooks.py:404
msgid "edit metadata"
msgstr "modifier les métadonnées"

#: cps/editbooks.py:452
#, python-format
msgid "%(seriesindex)s is not a valid number, skipping"
msgstr "%(seriesindex)s n’est pas un nombre valide, ignoré"

#: cps/editbooks.py:485
#, python-format
msgid "%(langname)s is not a valid language"
msgstr "%(langname)s n'est pas une langue valide"

#: cps/editbooks.py:614 cps/editbooks.py:955
#, python-format
msgid "File extension '%(ext)s' is not allowed to be uploaded to this server"
msgstr "L’extension de fichier '%(ext)s' n’est pas autorisée pour être déposée sur ce serveur"

#: cps/editbooks.py:618 cps/editbooks.py:959
msgid "File to be uploaded must have an extension"
msgstr "Pour être déposé le fichier doit avoir une extension"

#: cps/editbooks.py:630
#, python-format
msgid "Failed to create path %(path)s (Permission denied)."
msgstr "Impossible de créer le chemin %(path)s (Permission refusée)."

#: cps/editbooks.py:635
#, python-format
msgid "Failed to store file %(file)s."
msgstr "Échec de la sauvegarde du fichier %(file)s."

#: cps/editbooks.py:653 cps/editbooks.py:1046 cps/web.py:1632
#, python-format
msgid "Database error: %(error)s."
msgstr "Erreur de la base de données: %(error)s."

#: cps/editbooks.py:657
#, python-format
msgid "File format %(ext)s added to %(book)s"
msgstr "Le format de fichier %(ext)s a été ajouté à %(book)s"

#: cps/editbooks.py:794
msgid "Identifiers are not Case Sensitive, Overwriting Old Identifier"
msgstr "Les identificateurs ne sont pas sensibles à la casse, écrasant l’ancien identificateur"

#: cps/editbooks.py:826
msgid "Metadata successfully updated"
msgstr "Les métadonnées ont bien été mises à jour"

#: cps/editbooks.py:835
msgid "Error editing book, please check logfile for details"
msgstr "Erreur d’édition du livre, veuillez consulter le journal (log) pour plus de détails"

#: cps/editbooks.py:873
msgid "Uploaded book probably exists in the library, consider to change before upload new: "
msgstr "Le fichier téléchargé existe probablement dans la librairie, veuillez le modifier avant de le télécharger de nouveau: "

#: cps/editbooks.py:967
#, python-format
msgid "File %(filename)s could not saved to temp dir"
msgstr "Le fichier %(filename)s ne peut pas être sauvegardé dans le répertoire temporaire"

#: cps/editbooks.py:986
#, python-format
msgid "Failed to Move Cover File %(file)s: %(error)s"
msgstr "Impossible de déplacer le fichier de couverture %(file)s: %(error)s"

#: cps/editbooks.py:1032
#, python-format
msgid "File %(file)s uploaded"
msgstr "Le fichier %(file)s a été téléchargé"

#: cps/editbooks.py:1058
msgid "Source or destination format for conversion missing"
msgstr "Le format de conversion de la source ou de la destination est manquant"

#: cps/editbooks.py:1066
#, python-format
msgid "Book successfully queued for converting to %(book_format)s"
msgstr "Le livre a été mis avec succès en file de traitement pour conversion vers %(book_format)s"

#: cps/editbooks.py:1070
#, python-format
msgid "There was an error converting this book: %(res)s"
msgstr "Une erreur est survenue au cours de la conversion du livre : %(res)s"

#: cps/gdrive.py:60
msgid "Google Drive setup not completed, try to deactivate and activate Google Drive again"
msgstr "La configuration de Google Drive n’est pas terminée, essayez de désactiver et d’activer à nouveau Google Drive"

#: cps/gdrive.py:97
msgid "Callback domain is not verified, please follow steps to verify domain in google developer console"
msgstr "Le domaine de retour d’appel (Callback domain) est non vérifié, veuillez suivre les étapes nécessaires pour vérifier le domaine dans la console de développement de Google"

#: cps/helper.py:80
#, python-format
msgid "%(format)s format not found for book id: %(book)d"
msgstr "le format %(format)s est introuvable pour le livre : %(book)d"

#: cps/helper.py:86 cps/tasks/convert.py:52
#, python-format
msgid "%(format)s not found on Google Drive: %(fn)s"
msgstr "le %(format)s est introuvable sur Google Drive : %(fn)s"

#: cps/helper.py:91
#, python-format
msgid "%(format)s not found: %(fn)s"
msgstr "%(format)s introuvable : %(fn)s"

#: cps/helper.py:96 cps/helper.py:217 cps/templates/detail.html:41
#: cps/templates/detail.html:45
msgid "Send to Kindle"
msgstr "Envoyer vers Kindle"

#: cps/helper.py:97 cps/helper.py:113 cps/helper.py:219
msgid "This e-mail has been sent via Calibre-Web."
msgstr "Ce courriel a été envoyé depuis Calibre-Web."

#: cps/helper.py:111
msgid "Calibre-Web test e-mail"
msgstr "Courriel de test de Calibre-Web"

#: cps/helper.py:112
msgid "Test e-mail"
msgstr "Courriel de test"

#: cps/helper.py:129
msgid "Get Started with Calibre-Web"
msgstr "Bien démarrer avec Calibre-Web"

#: cps/helper.py:134
#, python-format
msgid "Registration e-mail for user: %(name)s"
msgstr "Courriel d’inscription pour l’utilisateur : %(name)s"

#: cps/helper.py:145 cps/helper.py:151
#, python-format
msgid "Convert %(orig)s to %(format)s and send to Kindle"
msgstr "Convertir de %(orig)s vers %(format)s et envoyer au Kindle"

#: cps/helper.py:170 cps/helper.py:174 cps/helper.py:178
#, python-format
msgid "Send %(format)s to Kindle"
msgstr "Envoyer %(format)s vers le Kindle"

#: cps/helper.py:219
#, python-format
msgid "E-mail: %(book)s"
msgstr "Courriel : %(book)s"

#: cps/helper.py:221
msgid "The requested file could not be read. Maybe wrong permissions?"
msgstr "Le fichier demandé n’a pu être lu. Problème de permission d’accès ?"

#: cps/helper.py:318
#, python-format
msgid "Deleting bookfolder for book %(id)s failed, path has subfolders: %(path)s"
msgstr "Échec de la suppression du dossier de livre pour le livre %(id)s, le chemin d’accès comporte des sous-dossiers : %(chemin)s"

#: cps/helper.py:324
#, python-format
msgid "Deleting book %(id)s failed: %(message)s"
msgstr "La suppression du livre %(id)s a échoué: %(message)s"

#: cps/helper.py:334
#, python-format
msgid "Deleting book %(id)s, book path not valid: %(path)s"
msgstr "Suppression du livre %(id)s, le chemin du livre est invalide : %(path)s"

#: cps/helper.py:389
#, python-format
msgid "Rename title from: '%(src)s' to '%(dest)s' failed with error: %(error)s"
msgstr "Renommer le titre de : '%(src)s' à '%(dest)s' a échoué avec l’erreur : %(error)s"

#: cps/helper.py:404
#, python-format
msgid "Rename file in path '%(src)s' to '%(dest)s' failed with error: %(error)s"
msgstr "La modification du nom de fichier du chemin : '%(src)s' vers '%(dest)s' a échoué avec l’erreur : %(error)s"

#: cps/helper.py:429 cps/helper.py:439 cps/helper.py:447
#, python-format
msgid "File %(file)s not found on Google Drive"
msgstr "Le fichier %(file)s n'a pas été trouvé dans Google Drive"

#: cps/helper.py:468
#, python-format
msgid "Book path %(path)s not found on Google Drive"
msgstr "Le chemin du livre %(path)s n'a pas été trouvé dans Google Drive"

#: cps/helper.py:511 cps/web.py:1627
#, fuzzy
msgid "Found an existing account for this e-mail address"
msgstr "Un compte existant a été trouvé pour cette adresse de courriel."

#: cps/helper.py:519
msgid "This username is already taken"
msgstr "Cet utilisateur est déjà pris"

#: cps/helper.py:529
msgid "Invalid e-mail address format"
msgstr "Format de l’adresse courriel invalide"

#: cps/helper.py:602
msgid "Error Downloading Cover"
msgstr "Erreur lors du téléchargement de la couverture"

#: cps/helper.py:605
msgid "Cover Format Error"
msgstr "Erreur de format de couverture"

#: cps/helper.py:615
msgid "Failed to create path for cover"
msgstr "Impossible de créer le chemin pour la couverture"

#: cps/helper.py:631
msgid "Cover-file is not a valid image file, or could not be stored"
msgstr "Le fichier couverture n'est pas un fichier image valide, ou ne peut pas être stocké"

#: cps/helper.py:642
msgid "Only jpg/jpeg/png/webp/bmp files are supported as coverfile"
msgstr "Seuls les fichiers jpg/jpeg/png/webp/bmp sont supportés comme fichier de couverture"

#: cps/helper.py:655
msgid "Only jpg/jpeg files are supported as coverfile"
msgstr "Seuls les fichiers jpg/jpeg sont supportés comme fichier de couverture"

#: cps/helper.py:707
msgid "Unrar binary file not found"
msgstr "Fichier binaire Unrar non trouvé"

#: cps/helper.py:721
msgid "Error excecuting UnRar"
msgstr "Une erreur est survenue lors de l'exécution d'UnRar"

#: cps/helper.py:769
msgid "Waiting"
msgstr "En attente"

#: cps/helper.py:771
msgid "Failed"
msgstr "Echoué"

#: cps/helper.py:773
msgid "Started"
msgstr "Débuté"

#: cps/helper.py:775
msgid "Finished"
msgstr "Terminé"

#: cps/helper.py:777
msgid "Unknown Status"
msgstr "Statut inconnu"

#: cps/kobo_auth.py:131
msgid "PLease access calibre-web from non localhost to get valid api_endpoint for kobo device"
msgstr "Veuilllez ne pas accéder à calibre-web par localhost pour obtenir un api_endpoint valide pour un appareil kobo"

#: cps/kobo_auth.py:134 cps/kobo_auth.py:162
msgid "Kobo Setup"
msgstr "Configuration Kobo"

#: cps/oauth_bb.py:78
#, python-format
msgid "Register with %(provider)s"
msgstr "Enregistrer avec %(provider)s"

#: cps/oauth_bb.py:139 cps/remotelogin.py:133 cps/web.py:1517
#, python-format
msgid "you are now logged in as: '%(nickname)s'"
msgstr "vous êtes maintenant connecté comme : '%(nickname)s'"

#: cps/oauth_bb.py:149
#, python-format
msgid "Link to %(oauth)s Succeeded"
msgstr "Lien vers %(oauth)s effectué avec succès"

#: cps/oauth_bb.py:156
msgid "Login failed, No User Linked With OAuth Account"
msgstr "La connexion a échoué, aucun utilisateur lié au compte OAuth"

#: cps/oauth_bb.py:198
#, python-format
msgid "Unlink to %(oauth)s Succeeded"
msgstr "Suppression de la liaison vers %(oauth)s effectuée avec succès"

#: cps/oauth_bb.py:203
#, python-format
msgid "Unlink to %(oauth)s Failed"
msgstr "Suppression de la liaison vers %(oauth)s a échoué"

#: cps/oauth_bb.py:206
#, python-format
msgid "Not Linked to %(oauth)s"
msgstr "Non lié à %(oauth)s"

#: cps/oauth_bb.py:262
msgid "Failed to log in with GitHub."
msgstr "Échec de la connexion avec GitHub."

#: cps/oauth_bb.py:268
msgid "Failed to fetch user info from GitHub."
msgstr "Impossible d’obtenir les informations d’utilisateur à partir de GitHub."

#: cps/oauth_bb.py:280
msgid "Failed to log in with Google."
msgstr "Échec de la connexion avec Google."

#: cps/oauth_bb.py:286
msgid "Failed to fetch user info from Google."
msgstr "Impossible d’obtenir les informations d’utilisateur avec Google."

#: cps/oauth_bb.py:333
msgid "GitHub Oauth error, please retry later."
msgstr "Erreur Oauth GitHub, veuillez réessayer plus tard."

#: cps/oauth_bb.py:336
msgid "GitHub Oauth error: {}"
msgstr "Erreur Oauth Github : {}"

#: cps/oauth_bb.py:357
msgid "Google Oauth error, please retry later."
msgstr "Erreur Oauth Google, veuillez réessayer plus tard."

#: cps/oauth_bb.py:360
msgid "Google Oauth error: {}"
msgstr "Erreur Oauth Google : {}"

#: cps/opds.py:385
msgid "{} Stars"
msgstr "{} Étoiles"

#: cps/remotelogin.py:65 cps/templates/layout.html:85
#: cps/templates/login.html:4 cps/templates/login.html:20 cps/web.py:1564
msgid "Login"
msgstr "Connexion"

#: cps/remotelogin.py:77 cps/remotelogin.py:111
msgid "Token not found"
msgstr "Jeton non trouvé"

#: cps/remotelogin.py:86 cps/remotelogin.py:119
msgid "Token has expired"
msgstr "Jeton expiré"

#: cps/remotelogin.py:95
msgid "Success! Please return to your device"
msgstr "Réussite! Merci de vous tourner vers votre appareil"

#: cps/render_template.py:39 cps/web.py:415
msgid "Books"
msgstr "Livres"

#: cps/render_template.py:41
msgid "Show recent books"
msgstr "Afficher les livres récents"

#: cps/render_template.py:42 cps/templates/index.xml:25
msgid "Hot Books"
msgstr "Livres populaires"

#: cps/render_template.py:44
msgid "Show Hot Books"
msgstr "Montrer les livres populaires"

#: cps/render_template.py:46 cps/render_template.py:51
msgid "Downloaded Books"
msgstr "Livres téléchargés"

#: cps/render_template.py:48 cps/render_template.py:53
#: cps/templates/user_table.html:165
msgid "Show Downloaded Books"
msgstr "Montrer les livres téléchargés"

#: cps/render_template.py:56 cps/templates/index.xml:32 cps/web.py:425
msgid "Top Rated Books"
msgstr "Livres les mieux notés"

#: cps/render_template.py:58 cps/templates/user_table.html:159
msgid "Show Top Rated Books"
msgstr "Montrer les livres les mieux notés"

#: cps/render_template.py:59 cps/templates/index.xml:54
#: cps/templates/index.xml:58 cps/web.py:651
msgid "Read Books"
msgstr "Livres lus"

#: cps/render_template.py:61
msgid "Show read and unread"
msgstr "Montrer lus et non-lus"

#: cps/render_template.py:63 cps/templates/index.xml:61
#: cps/templates/index.xml:65 cps/web.py:654
msgid "Unread Books"
msgstr "Livres non-lus"

#: cps/render_template.py:65
msgid "Show unread"
msgstr "Afficher non-lus"

#: cps/render_template.py:66
msgid "Discover"
msgstr "Découvrir"

#: cps/render_template.py:68 cps/templates/index.xml:50
#: cps/templates/user_table.html:160
msgid "Show Random Books"
msgstr "Montrer des livres au hasard"

#: cps/render_template.py:69 cps/templates/book_table.html:54
#: cps/templates/index.xml:83 cps/web.py:1025
msgid "Categories"
msgstr "Catégories"

#: cps/render_template.py:71 cps/templates/user_table.html:156
msgid "Show category selection"
msgstr "Montrer la sélection par catégories"

#: cps/render_template.py:72 cps/templates/book_edit.html:88
#: cps/templates/book_table.html:55 cps/templates/index.xml:90
#: cps/templates/search_form.html:68 cps/web.py:922 cps/web.py:932
msgid "Series"
msgstr "Séries"

#: cps/render_template.py:74 cps/templates/user_table.html:155
msgid "Show series selection"
msgstr "Montrer la sélection par séries"

#: cps/render_template.py:75 cps/templates/book_table.html:53
#: cps/templates/index.xml:69
msgid "Authors"
msgstr "Auteurs"

#: cps/render_template.py:77 cps/templates/user_table.html:158
msgid "Show author selection"
msgstr "Montrer la sélection par auteur"

#: cps/render_template.py:79 cps/templates/book_table.html:59
#: cps/templates/index.xml:76 cps/web.py:899
msgid "Publishers"
msgstr "Éditeurs"

#: cps/render_template.py:81 cps/templates/user_table.html:161
msgid "Show publisher selection"
msgstr "Montrer la sélection par éditeur"

#: cps/render_template.py:82 cps/templates/book_table.html:57
#: cps/templates/index.xml:97 cps/templates/search_form.html:106
#: cps/web.py:1002
msgid "Languages"
msgstr "Langues"

#: cps/render_template.py:85 cps/templates/user_table.html:153
msgid "Show language selection"
msgstr "Montrer la sélection par langue"

#: cps/render_template.py:86 cps/templates/index.xml:104
msgid "Ratings"
msgstr "Notes"

#: cps/render_template.py:88 cps/templates/user_table.html:162
msgid "Show ratings selection"
msgstr "Afficher la sélection des évaluations"

#: cps/render_template.py:89 cps/templates/index.xml:112
msgid "File formats"
msgstr "Formats de fichier"

#: cps/render_template.py:91 cps/templates/user_table.html:163
msgid "Show file formats selection"
msgstr "Afficher la sélection des formats de fichiers"

#: cps/render_template.py:93 cps/web.py:678
msgid "Archived Books"
msgstr "Livres archivés"

#: cps/render_template.py:95 cps/templates/user_table.html:164
msgid "Show archived books"
msgstr "Afficher les livres archivés"

#: cps/render_template.py:97 cps/web.py:752
msgid "Books List"
msgstr "Liste des livres"

#: cps/render_template.py:99 cps/templates/user_table.html:166
msgid "Show Books List"
msgstr "Montrer la liste des livres"

#: cps/shelf.py:69 cps/shelf.py:124
msgid "Invalid shelf specified"
msgstr "L’étagère indiquée est invalide"

#: cps/shelf.py:75
#, python-format
msgid "Sorry you are not allowed to add a book to the the shelf: %(shelfname)s"
msgstr "Désolé, vous n’êtes pas autorisé à ajouter un livre dans l’étagère: %(shelfname)s"

#: cps/shelf.py:85
#, python-format
msgid "Book is already part of the shelf: %(shelfname)s"
msgstr "Ce livre est déjà sur l’étagère : %(shelfname)s"

#: cps/shelf.py:110
#, python-format
msgid "Book has been added to shelf: %(sname)s"
msgstr "Le livre a bien été ajouté à l'étagère : %(sname)s"

#: cps/shelf.py:129
#, python-format
msgid "You are not allowed to add a book to the the shelf: %(name)s"
msgstr "Vous n’êtes pas autorisé à ajouter un livre dans l’étagère : %(name)s"

#: cps/shelf.py:147
#, python-format
msgid "Books are already part of the shelf: %(name)s"
msgstr "Ces livres sont déjà sur l’étagère : %(name)s"

#: cps/shelf.py:159
#, python-format
msgid "Books have been added to shelf: %(sname)s"
msgstr "Les livres ont été ajoutés à l’étagère : %(sname)s"

#: cps/shelf.py:166
#, python-format
msgid "Could not add books to shelf: %(sname)s"
msgstr "Impossible d’ajouter les livres à l’étagère : %(sname)s"

#: cps/shelf.py:212
#, python-format
msgid "Book has been removed from shelf: %(sname)s"
msgstr "Le livre a été supprimé de l'étagère %(sname)s"

#: cps/shelf.py:221
#, python-format
msgid "Sorry you are not allowed to remove a book from this shelf: %(sname)s"
msgstr "Désolé, vous n’êtes pas autorisé à enlever un livre de cette étagère : %(sname)s"

#: cps/shelf.py:231 cps/templates/layout.html:141
msgid "Create a Shelf"
msgstr "Créer une étagère"

#: cps/shelf.py:238
msgid "Edit a shelf"
msgstr "Modifier une étagère"

#: cps/shelf.py:257
#, python-format
msgid "Shelf %(title)s created"
msgstr "Étagère %(title)s créée"

#: cps/shelf.py:260
#, python-format
msgid "Shelf %(title)s changed"
msgstr "L’étagère %(title)s a été modifiée"

#: cps/shelf.py:274
msgid "There was an error"
msgstr "Il y a eu une erreur"

#: cps/shelf.py:296
#, python-format
msgid "A public shelf with the name '%(title)s' already exists."
msgstr "Une étagère publique avec le nom '%(title)s' existe déjà."

#: cps/shelf.py:307
#, python-format
msgid "A private shelf with the name '%(title)s' already exists."
msgstr "Une étagère privée avec le nom '%(title)s' existe déjà."

#: cps/shelf.py:376
#, python-format
msgid "Change order of Shelf: '%(name)s'"
msgstr "Modifier l’arrangement de l’étagère : ‘%(name)s’"

#: cps/shelf.py:442
#, python-format
msgid "Shelf: '%(name)s'"
msgstr "Étagère : '%(name)s'"

#: cps/shelf.py:446
msgid "Error opening shelf. Shelf does not exist or is not accessible"
msgstr "Erreur à l’ouverture de l’étagère. Elle n’existe plus ou n’est plus accessible"

#: cps/updater.py:374 cps/updater.py:385 cps/updater.py:485 cps/updater.py:500
msgid "Unexpected data while reading update information"
msgstr "Données inattendues lors de la lecture des informations de mise à jour"

#: cps/updater.py:381 cps/updater.py:492
msgid "No update available. You already have the latest version installed"
msgstr "Aucune mise à jour disponible. Vous avez déjà la dernière version installée"

#: cps/updater.py:399
msgid "A new update is available. Click on the button below to update to the latest version."
msgstr "Une nouvelle mise à jour est disponible. Cliquez sur le bouton ci-dessous pour charger la dernière version."

#: cps/updater.py:417
msgid "Could not fetch update information"
msgstr "Impossible d'extraire les informations de mise à jour"

#: cps/updater.py:427
msgid "Click on the button below to update to the latest stable version."
msgstr "Téléchargez la dernière version en cliquant sur le bouton ci-dessous."

#: cps/updater.py:436 cps/updater.py:450 cps/updater.py:461
#, python-format
msgid "A new update is available. Click on the button below to update to version: %(version)s"
msgstr "Une nouvelle mise à jour est disponible. Cliquez sur le bouton ci-dessous pour charger la version: %(version)s"

#: cps/updater.py:478
msgid "No release information available"
msgstr "Aucune information concernant cette version n’est disponible"

#: cps/templates/index.html:5 cps/web.py:435
msgid "Discover (Random Books)"
msgstr "Découvrir (Livres au hasard)"

#: cps/web.py:461
msgid "Hot Books (Most Downloaded)"
msgstr "Livres populaires (les plus téléchargés)"

#: cps/web.py:494
#, python-format
msgid "Downloaded books by %(user)s"
msgstr "Livres téléchargés par %(user)s"

#: cps/web.py:523
#, python-format
msgid "Author: %(name)s"
msgstr "Auteur : %(name)s"

#: cps/web.py:538
#, python-format
msgid "Publisher: %(name)s"
msgstr "Éditeur : '%(name)s'"

#: cps/web.py:551
#, python-format
msgid "Series: %(serie)s"
msgstr "Séries : %(serie)s"

#: cps/web.py:564
#, python-format
msgid "Rating: %(rating)s stars"
msgstr "Évaluation : %(rating)s étoiles"

#: cps/web.py:577
#, python-format
msgid "File format: %(format)s"
msgstr "Format de fichier : %(format)s"

#: cps/web.py:593
#, python-format
msgid "Category: %(name)s"
msgstr "Catégorie : %(name)s"

#: cps/web.py:612
#, python-format
msgid "Language: %(name)s"
msgstr "Langue : %(name)s"

#: cps/templates/layout.html:56 cps/web.py:712 cps/web.py:1352
msgid "Advanced Search"
msgstr "Recherche avancée"

#: cps/templates/book_edit.html:237 cps/templates/feed.xml:33
#: cps/templates/index.xml:11 cps/templates/layout.html:45
#: cps/templates/layout.html:48 cps/templates/search_form.html:225
#: cps/web.py:724 cps/web.py:1060
msgid "Search"
msgstr "Chercher"

#: cps/templates/admin.html:16 cps/web.py:877
msgid "Downloads"
msgstr "Téléchargements"

#: cps/web.py:953
msgid "Ratings list"
msgstr "Liste des évaluations"

#: cps/web.py:974
msgid "File formats list"
msgstr "Liste de formats de fichiers"

#: cps/templates/layout.html:74 cps/templates/tasks.html:7 cps/web.py:1039
msgid "Tasks"
msgstr "Tâches"

#: cps/web.py:1198
msgid "Published after "
msgstr "Publié après le "

#: cps/web.py:1205
msgid "Published before "
msgstr "Publié avant le "

#: cps/web.py:1227
#, python-format
msgid "Rating <= %(rating)s"
msgstr "Évaluation <= %(rating)s"

#: cps/web.py:1229
#, python-format
msgid "Rating >= %(rating)s"
msgstr "Évaluation >= %(rating)s"

#: cps/web.py:1231
#, python-format
msgid "Read Status = %(status)s"
msgstr "Status de lecture = %(status)s"

#: cps/web.py:1334
msgid "Error on search for custom columns, please restart Calibre-Web"
msgstr "Erreur lors de la recherche de colonnes personnalisées, veuillez redémarrer Calibre-Web"

#: cps/web.py:1429
#, python-format
msgid "Book successfully queued for sending to %(kindlemail)s"
msgstr "Le livre a été mis en file de traitement avec succès pour un envoi vers %(kindlemail)s"

#: cps/web.py:1433
#, python-format
msgid "Oops! There was an error sending this book: %(res)s"
msgstr "Il y a eu une erreur en envoyant ce livre : %(res)s"

#: cps/web.py:1435
msgid "Please update your profile with a valid Send to Kindle E-mail Address."
msgstr "Veuillez mettre à jour votre profil avec une adresse de courriel Kindle valide."

#: cps/web.py:1452
msgid "E-Mail server is not configured, please contact your administrator!"
msgstr "Le serveur de courriel n'est pas configuré, veuillez contacter votre administrateur!"

#: cps/templates/layout.html:86 cps/templates/register.html:16 cps/web.py:1453
#: cps/web.py:1460 cps/web.py:1466 cps/web.py:1485 cps/web.py:1489
#: cps/web.py:1495
msgid "Register"
msgstr "Créer un compte"

#: cps/web.py:1487
msgid "Your e-mail is not allowed to register"
msgstr "Votre adresse de courriel n’est pas autorisé pour une inscription"

#: cps/web.py:1490
msgid "Confirmation e-mail was send to your e-mail account."
msgstr "Le courriel de confirmation a été envoyé à votre adresse."

#: cps/web.py:1507
msgid "Cannot activate LDAP authentication"
msgstr "Impossible d’activer l’authentification LDAP"

#: cps/web.py:1524
#, python-format
msgid "Fallback Login as: '%(nickname)s', LDAP Server not reachable, or user not known"
msgstr "Connexion de secours comme: '%(nickname)s', le serveur LDAP est indisponible, ou l'utilisateur est inconnu"

#: cps/web.py:1530
#, python-format
msgid "Could not login: %(message)s"
msgstr "Impossible de se connecter: %(message)s"

#: cps/web.py:1534 cps/web.py:1558
msgid "Wrong Username or Password"
msgstr "Mauvais nom d'utilisateur ou mot de passe"

#: cps/web.py:1541
msgid "New Password was send to your email address"
msgstr "Le nouveau mot de passe a été envoyé vers votre adresse de courriel"

#: cps/web.py:1547
msgid "Please enter valid username to reset password"
msgstr "Veuillez entrer un nom d'utilisateur valide pour réinitialiser le mot de passe"

#: cps/web.py:1553
#, python-format
msgid "You are now logged in as: '%(nickname)s'"
msgstr "Vous êtes maintenant connecté en tant que : ‘%(nickname)s’"

#: cps/web.py:1609 cps/web.py:1656
#, python-format
msgid "%(name)s's profile"
msgstr "Profil de %(name)s"

#: cps/web.py:1623
msgid "Profile updated"
msgstr "Profil mis à jour"

#: cps/web.py:1683 cps/web.py:1686 cps/web.py:1689 cps/web.py:1692
#: cps/web.py:1699 cps/web.py:1704
msgid "Read a Book"
msgstr "Lire un livre"

#: cps/services/gmail.py:41
msgid "Found no valid gmail.json file with OAuth information"
msgstr "Aucun fichier gmail.json avec information OAuth valide trouvé"

#: cps/tasks/convert.py:114
#, python-format
msgid "Calibre ebook-convert %(tool)s not found"
msgstr "ebook-convert calibre %(tool)s non trouvé"

#: cps/tasks/convert.py:138
#, python-format
msgid "%(format)s format not found on disk"
msgstr "Format %(format)s non trouvé sur le disque"

#: cps/tasks/convert.py:142
msgid "Ebook converter failed with unknown error"
msgstr "Le convertisseur Ebook a échoué avec une erreur inconnue"

#: cps/tasks/convert.py:152
#, python-format
msgid "Kepubify-converter failed: %(error)s"
msgstr "La commande Kepubify-converter a échouée : %(error)s"

#: cps/tasks/convert.py:176
#, python-format
msgid "Converted file not found or more than one file in folder %(folder)s"
msgstr "Fichier converti non trouvé ou plus d'un fichier dans le chemin %(folder)s"

#: cps/tasks/convert.py:199
#, python-format
msgid "Ebook-converter failed: %(error)s"
msgstr "La commande ebook-convert a échouée : %(error)s"

#: cps/tasks/convert.py:224
#, python-format
msgid "Calibre failed with error: %(error)s"
msgstr "Calibre a échoué avec l’erreur : %(erreur)s"

#: cps/templates/admin.html:9
msgid "Users"
msgstr "Liste des utilisateurs"

#: cps/templates/admin.html:13 cps/templates/login.html:8
#: cps/templates/login.html:9 cps/templates/register.html:8
#: cps/templates/user_edit.html:9 cps/templates/user_table.html:132
msgid "Username"
msgstr "Nom d'utilisateur"

#: cps/templates/admin.html:14 cps/templates/register.html:13
#: cps/templates/user_edit.html:14 cps/templates/user_table.html:133
msgid "E-mail Address"
msgstr "Adresse de courriel"

#: cps/templates/admin.html:15 cps/templates/user_edit.html:27
msgid "Send to Kindle E-mail Address"
msgstr "Envoyer vers une adresse de courriel Kindle"

#: cps/templates/admin.html:17 cps/templates/layout.html:77
#: cps/templates/user_table.html:141
msgid "Admin"
msgstr "Administration"

#: cps/templates/admin.html:18 cps/templates/login.html:12
#: cps/templates/login.html:13 cps/templates/user_edit.html:22
msgid "Password"
msgstr "Mot de passe"

#: cps/templates/admin.html:19 cps/templates/layout.html:66
#: cps/templates/user_table.html:143
msgid "Upload"
msgstr "Téléverser"

#: cps/templates/admin.html:20 cps/templates/detail.html:18
#: cps/templates/detail.html:27 cps/templates/shelf.html:6
#: cps/templates/user_table.html:144
msgid "Download"
msgstr "Télécharger"

#: cps/templates/admin.html:21
msgid "View Books"
msgstr "Afficher les livres"

#: cps/templates/admin.html:22 cps/templates/user_table.html:129
#: cps/templates/user_table.html:146
msgid "Edit"
msgstr "Éditer"

#: cps/templates/admin.html:23 cps/templates/book_edit.html:16
#: cps/templates/book_table.html:61 cps/templates/modal_dialogs.html:63
#: cps/templates/modal_dialogs.html:116 cps/templates/user_edit.html:66
#: cps/templates/user_table.html:147
msgid "Delete"
msgstr "Supprimer"

#: cps/templates/admin.html:24
msgid "Public Shelf"
msgstr "Étagère publique"

#: cps/templates/admin.html:47
msgid "Add New User"
msgstr "Ajouter un nouvel utilisateur"

#: cps/templates/admin.html:49
msgid "Import LDAP Users"
msgstr "Importer des utilisateurs LDAP"

#: cps/templates/admin.html:56
msgid "E-mail Server Settings"
msgstr "Paramètres du serveur de courriels"

#: cps/templates/admin.html:61 cps/templates/email_edit.html:30
msgid "SMTP Hostname"
msgstr "Nom d'hôte du serveur SMTP"

#: cps/templates/admin.html:65 cps/templates/email_edit.html:34
msgid "SMTP Port"
msgstr "Port du serveur SMTP"

#: cps/templates/admin.html:69 cps/templates/email_edit.html:38
msgid "Encryption"
msgstr "Chiffrement"

#: cps/templates/admin.html:73 cps/templates/email_edit.html:46
msgid "SMTP Login"
msgstr "Compte utilisateur SMTP"

#: cps/templates/admin.html:77 cps/templates/admin.html:88
#: cps/templates/email_edit.html:54
msgid "From E-mail"
msgstr "Expéditeur des courriels"

#: cps/templates/admin.html:84
msgid "E-Mail Service"
msgstr "Service courriel"

#: cps/templates/admin.html:85
msgid "Gmail via Oauth2"
msgstr "Gmail via Oauth2"

#: cps/templates/admin.html:100
msgid "Configuration"
msgstr "Configuration"

#: cps/templates/admin.html:103
msgid "Calibre Database Directory"
msgstr "Répertoire de la base de données Calibre"

#: cps/templates/admin.html:107 cps/templates/config_edit.html:63
msgid "Log Level"
msgstr "Niveau de journalisation"

#: cps/templates/admin.html:111
msgid "Port"
msgstr "Port"

#: cps/templates/admin.html:116
msgid "External Port"
msgstr "Port exeterne"

#: cps/templates/admin.html:123 cps/templates/config_view_edit.html:27
msgid "Books per Page"
msgstr "Livres par page"

#: cps/templates/admin.html:127
msgid "Uploads"
msgstr "Téléversements"

#: cps/templates/admin.html:131
msgid "Anonymous Browsing"
msgstr "Navigation anonyme"

#: cps/templates/admin.html:135
msgid "Public Registration"
msgstr "Inscription publique"

#: cps/templates/admin.html:139
msgid "Magic Link Remote Login"
msgstr "Connexion à distance Magic Link"

#: cps/templates/admin.html:143
msgid "Reverse Proxy Login"
msgstr "Compte du Reverse Proxy"

#: cps/templates/admin.html:148 cps/templates/config_edit.html:164
msgid "Reverse Proxy Header Name"
msgstr "Nom de l'en-tête du Reverse Proxy"

#: cps/templates/admin.html:153
#, fuzzy
msgid "Edit Calibre Database Configuration"
msgstr "Éditer la configuration principale"

#: cps/templates/admin.html:154
msgid "Edit Basic Configuration"
msgstr "Éditer la configuration principale"

#: cps/templates/admin.html:155
msgid "Edit UI Configuration"
msgstr "Configuration de l’interface utilisateur"

#: cps/templates/admin.html:160
msgid "Administration"
msgstr "Administration"

#: cps/templates/admin.html:161
msgid "Download Debug Package"
msgstr "Télécharger le package de débogage"

#: cps/templates/admin.html:162
msgid "View Logs"
msgstr "Afficher les fichiers journaux"

#: cps/templates/admin.html:165
msgid "Reconnect Calibre Database"
msgstr "Reconnecter la base de données Calibre"

#: cps/templates/admin.html:166
msgid "Restart"
msgstr "Redémarrer Calibre-Web"

#: cps/templates/admin.html:167
msgid "Shutdown"
msgstr "Arrêter Calibre-Web"

#: cps/templates/admin.html:172
msgid "Update"
msgstr "Mise à jour de Calibre-Web"

#: cps/templates/admin.html:176
msgid "Version"
msgstr "Version"

#: cps/templates/admin.html:177
msgid "Details"
msgstr "Détails"

#: cps/templates/admin.html:183
msgid "Current version"
msgstr "Version actuelle"

#: cps/templates/admin.html:190
msgid "Check for Update"
msgstr "Rechercher les mises à jour"

#: cps/templates/admin.html:191
msgid "Perform Update"
msgstr "Effectuer la mise à jour"

#: cps/templates/admin.html:204
msgid "Are you sure you want to restart?"
msgstr "Voulez-vous vraiment redémarrer Calibre-Web?"

#: cps/templates/admin.html:209 cps/templates/admin.html:223
#: cps/templates/admin.html:243 cps/templates/config_db.html:69
#: cps/templates/shelf.html:95
msgid "OK"
msgstr "OK"

#: cps/templates/admin.html:210 cps/templates/admin.html:224
#: cps/templates/book_edit.html:215 cps/templates/book_table.html:88
#: cps/templates/config_db.html:53 cps/templates/config_edit.html:350
#: cps/templates/config_view_edit.html:151 cps/templates/modal_dialogs.html:64
#: cps/templates/modal_dialogs.html:99 cps/templates/modal_dialogs.html:117
#: cps/templates/modal_dialogs.html:135 cps/templates/shelf.html:96
#: cps/templates/shelf_edit.html:26 cps/templates/user_edit.html:137
msgid "Cancel"
msgstr "Annuler"

#: cps/templates/admin.html:222
msgid "Are you sure you want to shutdown?"
msgstr "Voulez-vous vraiment arrêter Calibre-Web?"

#: cps/templates/admin.html:234
msgid "Updating, please do not reload this page"
msgstr "Mise à jour en cours, ne pas rafraîchir la page"

#: cps/templates/author.html:15
msgid "via"
msgstr "via"

#: cps/templates/author.html:23
msgid "In Library"
msgstr "Dans la librairie"

#: cps/templates/author.html:26 cps/templates/index.html:68
#: cps/templates/search.html:29 cps/templates/shelf.html:16
msgid "Sort according to book date, newest first"
msgstr "Trier en fonction de la date du livre, le plus récent en premier"

#: cps/templates/author.html:27 cps/templates/index.html:69
#: cps/templates/search.html:30 cps/templates/shelf.html:17
msgid "Sort according to book date, oldest first"
msgstr "Trier en fonction de la date du livre, le plus ancien en premier"

#: cps/templates/author.html:28 cps/templates/index.html:70
#: cps/templates/search.html:31 cps/templates/shelf.html:18
msgid "Sort title in alphabetical order"
msgstr "Trier les titres dans l’ordre alphabétique"

#: cps/templates/author.html:29 cps/templates/index.html:71
#: cps/templates/search.html:32 cps/templates/shelf.html:19
msgid "Sort title in reverse alphabetical order"
msgstr "Trier le titre dans l’ordre alphabétique inverse"

#: cps/templates/author.html:30 cps/templates/index.html:74
#: cps/templates/search.html:35 cps/templates/shelf.html:22
msgid "Sort according to publishing date, newest first"
msgstr "Trier en fonction de la date de publication, le plus récent en premier"

#: cps/templates/author.html:31 cps/templates/index.html:75
#: cps/templates/search.html:36 cps/templates/shelf.html:23
msgid "Sort according to publishing date, oldest first"
msgstr "Trier en fonction de la date de publication, le plus ancien en premier"

#: cps/templates/author.html:57 cps/templates/author.html:117
#: cps/templates/discover.html:30 cps/templates/index.html:29
#: cps/templates/index.html:106 cps/templates/search.html:65
#: cps/templates/shelf.html:51
msgid "reduce"
msgstr "réduire"

#: cps/templates/author.html:101
msgid "More by"
msgstr "Plus de"

#: cps/templates/book_edit.html:10
msgid "Delete Book"
msgstr "Supprimer le livre"

#: cps/templates/book_edit.html:13
msgid "Delete formats:"
msgstr "Supprimer les formats :"

#: cps/templates/book_edit.html:24
msgid "Convert book format:"
msgstr "Convertir le format du livre :"

#: cps/templates/book_edit.html:28
msgid "Convert from:"
msgstr "Convertir depuis :"

#: cps/templates/book_edit.html:30 cps/templates/book_edit.html:37
msgid "select an option"
msgstr "choisir une option"

#: cps/templates/book_edit.html:35
msgid "Convert to:"
msgstr "Convertir vers :"

#: cps/templates/book_edit.html:44
msgid "Convert book"
msgstr "Convertir le livre"

#: cps/templates/book_edit.html:53 cps/templates/search_form.html:7
msgid "Book Title"
msgstr "Titre du livre"

#: cps/templates/book_edit.html:61 cps/templates/book_edit.html:285
#: cps/templates/book_edit.html:303 cps/templates/search_form.html:11
msgid "Author"
msgstr "Auteur"

#: cps/templates/book_edit.html:65 cps/templates/book_edit.html:290
#: cps/templates/book_edit.html:305 cps/templates/search_form.html:152
msgid "Description"
msgstr "Description"

#: cps/templates/book_edit.html:70
msgid "Identifiers"
msgstr "Identifiants"

#: cps/templates/book_edit.html:74 cps/templates/book_edit.html:314
msgid "Identifier Type"
msgstr "Type d'identifiant"

#: cps/templates/book_edit.html:75 cps/templates/book_edit.html:315
msgid "Identifier Value"
msgstr "Valeur d'identifiant"

#: cps/templates/book_edit.html:76 cps/templates/book_edit.html:316
#: cps/templates/user_table.html:23
msgid "Remove"
msgstr "Supprimer"

#: cps/templates/book_edit.html:80
msgid "Add Identifier"
msgstr "Ajouter un identifiant"

#: cps/templates/book_edit.html:84 cps/templates/search_form.html:50
msgid "Tags"
msgstr "Étiquettes"

#: cps/templates/book_edit.html:92
msgid "Series ID"
msgstr "ID de séries"

#: cps/templates/book_edit.html:96
msgid "Rating"
msgstr "Évaluation"

#: cps/templates/book_edit.html:102
msgid "Fetch Cover from URL (JPEG - Image will be downloaded and stored in database)"
msgstr "Obtenir la couverture à partir d'une URL (JPEG - l'image sera téléchargée et sauvegardée dans la base de données)"

#: cps/templates/book_edit.html:106
msgid "Upload Cover from Local Disk"
msgstr "Téléverser la couverture depuis un fichier en local"

#: cps/templates/book_edit.html:112
msgid "Published Date"
msgstr "Date de publication"

#: cps/templates/book_edit.html:121 cps/templates/book_edit.html:287
#: cps/templates/book_edit.html:304 cps/templates/detail.html:164
#: cps/templates/search_form.html:15
msgid "Publisher"
msgstr "Éditeur"

#: cps/templates/book_edit.html:125 cps/templates/detail.html:131
#: cps/templates/user_edit.html:32
msgid "Language"
msgstr "Langue"

#: cps/templates/book_edit.html:135 cps/templates/search_form.html:44
#: cps/templates/search_form.html:163
msgid "Yes"
msgstr "Oui"

#: cps/templates/book_edit.html:136 cps/templates/search_form.html:45
#: cps/templates/search_form.html:164
msgid "No"
msgstr "Non"

#: cps/templates/book_edit.html:201
msgid "Upload Format"
msgstr "Format du fichier téléversé"

#: cps/templates/book_edit.html:210
msgid "View Book on Save"
msgstr "Voir le livre lors de la sauvegarde"

#: cps/templates/book_edit.html:213 cps/templates/book_edit.html:231
msgid "Fetch Metadata"
msgstr "Obtenir les métadonnées"

#: cps/templates/book_edit.html:214 cps/templates/config_db.html:52
#: cps/templates/config_edit.html:349 cps/templates/config_view_edit.html:150
#: cps/templates/email_edit.html:64 cps/templates/shelf_edit.html:24
#: cps/templates/shelf_order.html:40 cps/templates/user_edit.html:135
msgid "Save"
msgstr "Sauvegarder"

#: cps/templates/book_edit.html:234
msgid "Keyword"
msgstr "Mot-clé"

#: cps/templates/book_edit.html:235
msgid " Search keyword "
msgstr " Rechercher le mot-clé "

#: cps/templates/book_edit.html:241
msgid "Click the cover to load metadata to the form"
msgstr "Cliquer sur la couverture pour importer les métadonnées dans le formulaire"

#: cps/templates/book_edit.html:260 cps/templates/book_edit.html:300
msgid "Loading..."
msgstr "Chargement..."

#: cps/templates/book_edit.html:265 cps/templates/layout.html:187
#: cps/templates/layout.html:209 cps/templates/modal_dialogs.html:34
#: cps/templates/user_edit.html:155
msgid "Close"
msgstr "Fermer"

#: cps/templates/book_edit.html:292 cps/templates/book_edit.html:306
msgid "Source"
msgstr "Source"

#: cps/templates/book_edit.html:301
msgid "Search error!"
msgstr "Erreur lors de la recherche!"

#: cps/templates/book_edit.html:302
msgid "No Result(s) found! Please try another keyword."
msgstr "Aucun résultat. Veuillez essayer avec un nouveau mot clé."

#: cps/templates/book_table.html:11 cps/templates/book_table.html:56
#: cps/templates/user_table.html:13 cps/templates/user_table.html:76
#: cps/templates/user_table.html:99
msgid "This Field is Required"
msgstr "Ce champ est requis"

#: cps/templates/book_table.html:24
msgid "Merge selected books"
msgstr "Fusionner les livres sélectionnés"

#: cps/templates/book_table.html:25 cps/templates/user_table.html:122
msgid "Remove Selections"
msgstr "Supprimer la sélection"

#: cps/templates/book_table.html:28
msgid "Exchange author and title"
msgstr "Échanger l’auteur et le titre"

#: cps/templates/book_table.html:34
msgid "Update Title Sort automatically"
msgstr "Mettre à jour automatiquement le tri des titres"

#: cps/templates/book_table.html:38
msgid "Update Author Sort automatically"
msgstr "Mettre à jour automatiquement le tri des auteurs"

#: cps/templates/book_table.html:50 cps/templates/book_table.html:56
msgid "Enter Title"
msgstr "Insérer le titre"

#: cps/templates/book_table.html:50 cps/templates/config_view_edit.html:23
#: cps/templates/shelf_edit.html:7
msgid "Title"
msgstr "Titre"

#: cps/templates/book_table.html:51
msgid "Enter Title Sort"
msgstr "Insérer le tri des titres"

#: cps/templates/book_table.html:51
msgid "Title Sort"
msgstr "Tri des titres"

#: cps/templates/book_table.html:52
msgid "Enter Author Sort"
msgstr "Insérer le tri des auteurs"

#: cps/templates/book_table.html:52
msgid "Author Sort"
msgstr "Tri des auteurs"

#: cps/templates/book_table.html:53
msgid "Enter Authors"
msgstr "Insérer les auteurs"

#: cps/templates/book_table.html:54
msgid "Enter Categories"
msgstr "Insérer les catégories"

#: cps/templates/book_table.html:55
msgid "Enter Series"
msgstr "Insérer les séries"

#: cps/templates/book_table.html:56
msgid "Series Index"
msgstr "Index des séries"

#: cps/templates/book_table.html:57
msgid "Enter Languages"
msgstr "Insérer les langues"

#: cps/templates/book_table.html:58
msgid "Publishing Date"
msgstr "Date de publication"

#: cps/templates/book_table.html:59
msgid "Enter Publishers"
msgstr "Insérer l’éditeur"

#: cps/templates/book_table.html:74 cps/templates/modal_dialogs.html:46
msgid "Are you really sure?"
msgstr "Êtes-vous vraiment sûr?"

#: cps/templates/book_table.html:78
msgid "Books with Title will be merged from:"
msgstr "Les livres avec titre vont être fusionnés depuis :"

#: cps/templates/book_table.html:82
msgid "Into Book with Title:"
msgstr "Dans le livre avec le titre :"

#: cps/templates/book_table.html:87
msgid "Merge"
msgstr "Fusionner"

#: cps/templates/config_db.html:11
msgid "Location of Calibre Database"
msgstr "Emplacement de la base de données Calibre"

#: cps/templates/config_db.html:21
msgid "Use Google Drive?"
msgstr "Utiliser Google Drive ?"

#: cps/templates/config_db.html:26
msgid "Authenticate Google Drive"
msgstr "Authentification Google Drive"

#: cps/templates/config_db.html:31
msgid "Google Drive Calibre folder"
msgstr "Répertoire Google Drive pour Calibre"

#: cps/templates/config_db.html:39
msgid "Metadata Watch Channel ID"
msgstr "Metadata Watch Channel ID"

#: cps/templates/config_db.html:42
msgid "Revoke"
msgstr "Révoquer"

#: cps/templates/config_db.html:67
#, fuzzy
msgid "New db location is invalid, please enter valid path"
msgstr "L'emplacement DB est incorrect, veuillez saisir un chemin valide"

#: cps/templates/config_edit.html:17
msgid "Server Configuration"
msgstr "Configuration du serveur"

#: cps/templates/config_edit.html:24
msgid "Server Port"
msgstr "Numéro de port du serveur"

#: cps/templates/config_edit.html:27
msgid "SSL certfile location (leave it empty for non-SSL Servers)"
msgstr "Emplacement du fichier certificat SSL (laisser vide pour les serveurs non SSL)"

#: cps/templates/config_edit.html:34
msgid "SSL Keyfile location (leave it empty for non-SSL Servers)"
msgstr "Emplacement du fichier Keyfile de chiffrement SSL (laisser vide pour les serveurs non SSL)"

#: cps/templates/config_edit.html:42
msgid "Update Channel"
msgstr "Canal de mise à jour"

#: cps/templates/config_edit.html:44
msgid "Stable"
msgstr "Stable"

#: cps/templates/config_edit.html:45
msgid "Nightly"
msgstr "Nightly"

#: cps/templates/config_edit.html:56
msgid "Logfile Configuration"
msgstr "Configuration du fichier journal"

#: cps/templates/config_edit.html:72
msgid "Location and name of logfile (calibre-web.log for no entry)"
msgstr "Emplacement et nom du fichier journal (sera calibre-web.log si vide)"

#: cps/templates/config_edit.html:77
msgid "Enable Access Log"
msgstr "Activer le journal des accès"

#: cps/templates/config_edit.html:80
msgid "Location and name of access logfile (access.log for no entry)"
msgstr "Emplacement et nom du fichier journal d’accès (access.log pour aucune entrée)"

#: cps/templates/config_edit.html:91
msgid "Feature Configuration"
msgstr "Configuration des options"

#: cps/templates/config_edit.html:99
msgid "Enable Uploads"
msgstr "Autoriser le téléversement de fichier"

#: cps/templates/config_edit.html:103
msgid "Allowed Upload Fileformats"
msgstr "Formats de fichiers à télécharger autorisés"

#: cps/templates/config_edit.html:109
msgid "Enable Anonymous Browsing"
msgstr "Autoriser la navigation anonyme"

#: cps/templates/config_edit.html:113
msgid "Enable Public Registration"
msgstr "Autoriser l’inscription publique"

#: cps/templates/config_edit.html:118
msgid "Use E-Mail as Username"
msgstr "Utiliser l'e-mail comme nom d'utilisateur"

#: cps/templates/config_edit.html:123
msgid "Enable Magic Link Remote Login"
msgstr "Activer la connexion à distance Magic Link"

#: cps/templates/config_edit.html:128
msgid "Enable Kobo sync"
msgstr "Activer la synchro Kobo"

#: cps/templates/config_edit.html:133
msgid "Proxy unknown requests to Kobo Store"
msgstr "Requêtes du Proxy inconnues vers le magasin Kobo"

#: cps/templates/config_edit.html:136
msgid "Server External Port (for port forwarded API calls)"
msgstr "Port externe du serveur (pour les appels d’API transférés par port)"

#: cps/templates/config_edit.html:144
msgid "Use Goodreads"
msgstr "Utiliser Goodreads"

#: cps/templates/config_edit.html:145
msgid "Create an API Key"
msgstr "Obtenir la clé API"

#: cps/templates/config_edit.html:149
msgid "Goodreads API Key"
msgstr "Clé de l’API Goodreads"

#: cps/templates/config_edit.html:153
msgid "Goodreads API Secret"
msgstr "Secret de l’API Goodreads"

#: cps/templates/config_edit.html:160
msgid "Allow Reverse Proxy Authentication"
msgstr "Autoriser l'authentification Reverse Proxy"

#: cps/templates/config_edit.html:171
msgid "Login type"
msgstr "Type de connexion"

#: cps/templates/config_edit.html:173
msgid "Use Standard Authentication"
msgstr "Utiliser l’authentification standard"

#: cps/templates/config_edit.html:175
msgid "Use LDAP Authentication"
msgstr "Utiliser l’authentification LDAP"

#: cps/templates/config_edit.html:178
msgid "Use OAuth"
msgstr "Utiliser OAuth"

#: cps/templates/config_edit.html:185
msgid "LDAP Server Host Name or IP Address"
msgstr "Nom d'hôte ou Adresse IP du serveur LDAP"

#: cps/templates/config_edit.html:189
msgid "LDAP Server Port"
msgstr "Port du serveur LDAP"

#: cps/templates/config_edit.html:193
msgid "LDAP Encryption"
msgstr "Chiffrement LDAP"

#: cps/templates/config_edit.html:195 cps/templates/config_view_edit.html:61
#: cps/templates/email_edit.html:40
msgid "None"
msgstr "Aucun"

#: cps/templates/config_edit.html:196
msgid "TLS"
msgstr "TLS"

#: cps/templates/config_edit.html:197
msgid "SSL"
msgstr "SSL"

#: cps/templates/config_edit.html:201
msgid "LDAP CACertificate Path (Only needed for Client Certificate Authentication)"
msgstr "Chemin d’accès LDAP CACertificat (uniquement requis pour l’authentification par certificat client)"

#: cps/templates/config_edit.html:208
msgid "LDAP Certificate Path (Only needed for Client Certificate Authentication)"
msgstr "Chemin d’accès LDAP CACertificat (requis uniquement pour l’authentification par certificat client)"

#: cps/templates/config_edit.html:215
msgid "LDAP Keyfile Path (Only needed for Client Certificate Authentication)"
msgstr "Chemin d’accès au fichier de clés LDAP (requis uniquement pour l’authentification par certificat client)"

#: cps/templates/config_edit.html:224
msgid "LDAP Authentication"
msgstr "Authentification LDAP"

#: cps/templates/config_edit.html:226
msgid "Anonymous"
msgstr "Anonyme"

#: cps/templates/config_edit.html:227
msgid "Unauthenticated"
msgstr "Non authentifié"

#: cps/templates/config_edit.html:228
msgid "Simple"
msgstr "Simple"

#: cps/templates/config_edit.html:233
msgid "LDAP Administrator Username"
msgstr "Nom d'utilisateur de l'administrateur LDAP"

#: cps/templates/config_edit.html:239
msgid "LDAP Administrator Password"
msgstr "Mot de passe de l'administrateur LDAP"

#: cps/templates/config_edit.html:244
msgid "LDAP Distinguished Name (DN)"
msgstr "LDAP Distinguished Name (DN)"

#: cps/templates/config_edit.html:248
msgid "LDAP User Object Filter"
msgstr "Filtre objet de l'utilisateur LDAP"

#: cps/templates/config_edit.html:253
msgid "LDAP Server is OpenLDAP?"
msgstr "Est-ce que le serveur LDAP est OpenLDAP?"

#: cps/templates/config_edit.html:255
msgid "Following Settings are Needed For User Import"
msgstr "Les paramètres suivant sont nécessaires pour importer un utilisateur"

#: cps/templates/config_edit.html:257
msgid "LDAP Group Object Filter"
msgstr "Filtre objet de groupe LDAP"

#: cps/templates/config_edit.html:261
msgid "LDAP Group Name"
msgstr "Nom de groupe LDAP"

#: cps/templates/config_edit.html:265
msgid "LDAP Group Members Field"
msgstr "Champ des membres de groupe LDAP"

#: cps/templates/config_edit.html:269
msgid "LDAP Member User Filter Detection"
msgstr ""

#: cps/templates/config_edit.html:271
msgid "Autodetect"
msgstr "Détecter automatiquement"

#: cps/templates/config_edit.html:272
msgid "Custom Filter"
msgstr "Filtre personnalisé"

#: cps/templates/config_edit.html:277
msgid "LDAP Member User Filter"
msgstr "Filtre utilisateur des membres LDAP"

#: cps/templates/config_edit.html:288
#, python-format
msgid "Obtain %(provider)s OAuth Credential"
msgstr "Obtenir les identifiants OAuth %(provider)s"

#: cps/templates/config_edit.html:291
#, python-format
msgid "%(provider)s OAuth Client Id"
msgstr "Client Id OAuth %(provider)s"

#: cps/templates/config_edit.html:295
#, python-format
msgid "%(provider)s OAuth Client Secret"
msgstr "Client secret OAuth %(provider)s"

#: cps/templates/config_edit.html:311
msgid "External binaries"
msgstr "Configuration des outils de conversion externes"

#: cps/templates/config_edit.html:317
msgid "Path to Calibre E-Book Converter"
msgstr "Chemin vers le convertisseur de livres Calibre"

#: cps/templates/config_edit.html:325
msgid "Calibre E-Book Converter Settings"
msgstr "Paramètres du convertisseur de livres Calibre"

#: cps/templates/config_edit.html:328
msgid "Path to Kepubify E-Book Converter"
msgstr "Chemin vers le convertisseur de livres Kepubify"

#: cps/templates/config_edit.html:336
msgid "Location of Unrar binary"
msgstr "Chemin d’accès à la commande UnRar"

#: cps/templates/config_view_edit.html:16
msgid "View Configuration"
msgstr "Configuration du mode d’affichage"

#: cps/templates/config_view_edit.html:31
msgid "No. of Random Books to Display"
msgstr "Nombre de livres choisis au hasard à afficher"

#: cps/templates/config_view_edit.html:35
msgid "No. of Authors to Display Before Hiding (0=Disable Hiding)"
msgstr "Nombre d’auteurs à afficher avant de masquer (0=désactiver le masquage)"

#: cps/templates/config_view_edit.html:39 cps/templates/readcbr.html:113
msgid "Theme"
msgstr "Thème"

#: cps/templates/config_view_edit.html:41
msgid "Standard Theme"
msgstr "Thème par défaut"

#: cps/templates/config_view_edit.html:42
msgid "caliBlur! Dark Theme"
msgstr "Thème sombre caliBur!"

#: cps/templates/config_view_edit.html:46
msgid "Regular Expression for Ignoring Columns"
msgstr "Expression régulière à utiliser pour filtrer les colonnes"

#: cps/templates/config_view_edit.html:50
msgid "Link Read/Unread Status to Calibre Column"
msgstr "Lier le statut lu/non lu à la colonne équivalente dans Calibre"

#: cps/templates/config_view_edit.html:59
msgid "View Restrictions based on Calibre column"
msgstr "Visualiser les restrictions basées sur la colonne Calibre"

#: cps/templates/config_view_edit.html:68
msgid "Regular Expression for Title Sorting"
msgstr "Expression régulière à utiliser pour trier les titres"

#: cps/templates/config_view_edit.html:79
msgid "Default Settings for New Users"
msgstr "Réglages par défaut pour les nouveaux utilisateurs"

#: cps/templates/config_view_edit.html:87 cps/templates/user_edit.html:93
msgid "Admin User"
msgstr "Utilisateur admin"

#: cps/templates/config_view_edit.html:91 cps/templates/user_edit.html:98
msgid "Allow Downloads"
msgstr "Permettre les téléchargements"

#: cps/templates/config_view_edit.html:95 cps/templates/user_edit.html:102
msgid "Allow eBook Viewer"
msgstr "Autoriser le visionneur de livres"

#: cps/templates/config_view_edit.html:99 cps/templates/user_edit.html:106
msgid "Allow Uploads"
msgstr "Permettre le téléversement de fichiers"

#: cps/templates/config_view_edit.html:103 cps/templates/user_edit.html:110
msgid "Allow Edit"
msgstr "Permettre l'édition"

#: cps/templates/config_view_edit.html:107 cps/templates/user_edit.html:114
msgid "Allow Delete Books"
msgstr "Permettre la suppression de livres"

#: cps/templates/config_view_edit.html:111 cps/templates/user_edit.html:119
msgid "Allow Changing Password"
msgstr "Permettre le changement de mot de passe"

#: cps/templates/config_view_edit.html:115 cps/templates/user_edit.html:123
msgid "Allow Editing Public Shelves"
msgstr "Autoriser la modification d’étagères publiques"

#: cps/templates/config_view_edit.html:125
msgid "Default Visibilities for New Users"
msgstr "Mode de visualisation par défaut pour les nouveaux utilisateurs"

#: cps/templates/config_view_edit.html:141 cps/templates/user_edit.html:81
#: cps/templates/user_table.html:152
msgid "Show Random Books in Detail View"
msgstr "Montrer aléatoirement des livres dans la vue détaillée"

#: cps/templates/config_view_edit.html:143 cps/templates/user_edit.html:84
msgid "Add Allowed/Denied Tags"
msgstr "Ajouter les étiquettes autorisées/refusées"

#: cps/templates/config_view_edit.html:144
msgid "Add Allowed/Denied custom column values"
msgstr "Ajouter les valeurs de colonnes autorisées/refusées"

#: cps/templates/detail.html:60 cps/templates/detail.html:69
msgid "Read in Browser"
msgstr "Lire dans le navigateur"

#: cps/templates/detail.html:77 cps/templates/detail.html:94
msgid "Listen in Browser"
msgstr "Écouter dans le navigateur"

#: cps/templates/detail.html:125
msgid "Book"
msgstr "Livre"

#: cps/templates/detail.html:125
msgid "of"
msgstr "de"

#: cps/templates/detail.html:173
msgid "Published"
msgstr "Publié"

#: cps/templates/detail.html:218
msgid "Mark As Unread"
msgstr "Marquer comme non lu"

#: cps/templates/detail.html:218
msgid "Mark As Read"
msgstr "Marquer comme lu"

#: cps/templates/detail.html:219
msgid "Read"
msgstr "Lu"

#: cps/templates/detail.html:227
msgid "Restore from archive"
msgstr "Restaurer à partir de l'archive"

#: cps/templates/detail.html:227
msgid "Add to archive"
msgstr "Ajouter comme archive"

#: cps/templates/detail.html:228
msgid "Archived"
msgstr "Archivé"

#: cps/templates/detail.html:239
msgid "Description:"
msgstr "Description :"

#: cps/templates/detail.html:252 cps/templates/search.html:14
msgid "Add to shelf"
msgstr "Ajouter à l'étagère"

#: cps/templates/detail.html:263 cps/templates/detail.html:280
#: cps/templates/feed.xml:79 cps/templates/layout.html:138
#: cps/templates/search.html:20
msgid "(Public)"
msgstr "(Public)"

#: cps/templates/detail.html:294
msgid "Edit Metadata"
msgstr "Éditer les métadonnées"

#: cps/templates/email_edit.html:12
msgid "Choose Server Type"
msgstr "Choisissez le type de serveur"

#: cps/templates/email_edit.html:14
msgid "Use Standard E-Mail Account"
msgstr "Utilisez le compte courriel standard"

#: cps/templates/email_edit.html:15
msgid "Gmail Account with OAuth2 Verification"
msgstr "Compte Gmail avec vérification OAuth2"

#: cps/templates/email_edit.html:21
msgid "Setup Gmail Account as E-Mail Server"
msgstr "Configuration du compte Gmail comme serveur courriel"

#: cps/templates/email_edit.html:23
msgid "Revoke Gmail Access"
msgstr "Révoquer l’accès Gmail"

#: cps/templates/email_edit.html:41
msgid "STARTTLS"
msgstr "STARTTLS"

#: cps/templates/email_edit.html:42
msgid "SSL/TLS"
msgstr "SSL/TLS"

#: cps/templates/email_edit.html:50
msgid "SMTP Password"
msgstr "Mot de passe SMTP"

#: cps/templates/email_edit.html:57
msgid "Attachment Size Limit"
msgstr "Limite de la taille de la pièce jointe"

#: cps/templates/email_edit.html:65
msgid "Save and Send Test E-mail"
msgstr "Sauvegarder les réglages et tester l’envoi d’un courriel"

#: cps/templates/email_edit.html:69 cps/templates/layout.html:29
#: cps/templates/shelf_order.html:41 cps/templates/user_table.html:172
msgid "Back"
msgstr "Retour"

#: cps/templates/email_edit.html:73
msgid "Allowed Domains (Whitelist)"
msgstr "Domaines autorisés (Liste blanche)"

#: cps/templates/email_edit.html:76 cps/templates/email_edit.html:102
msgid "Add Domain"
msgstr "Ajouter un domaine"

#: cps/templates/email_edit.html:79 cps/templates/email_edit.html:105
#: cps/templates/user_table.html:26
msgid "Add"
msgstr "Ajouter"

#: cps/templates/email_edit.html:84 cps/templates/email_edit.html:94
msgid "Enter domainname"
msgstr "Saisir le nom du domaine"

#: cps/templates/email_edit.html:90
msgid "Denied Domains (Blacklist)"
msgstr "Domaines refusés (Liste noire)"

#: cps/templates/feed.xml:21 cps/templates/layout.html:171
msgid "Next"
msgstr "Suivant"

#: cps/templates/generate_kobo_auth_url.html:5
msgid "Open the .kobo/Kobo eReader.conf file in a text editor and add (or edit):"
msgstr "Ouvrir le fichier .kobo/Kobo eReader.conf dans un éditeur de texte et ajouter (ou éditer):"

#: cps/templates/http_error.html:31
#, fuzzy
msgid "Calibre-Web Instance is unconfigured, please contact your administrator"
msgstr "Le serveur de courriel n'est pas configuré, veuillez contacter votre administrateur!"

#: cps/templates/http_error.html:41
msgid "Create Issue"
msgstr "Signaler un problème"

#: cps/templates/http_error.html:48
msgid "Return to Home"
msgstr "Retour à l’accueil"

#: cps/templates/http_error.html:50
msgid "Logout User"
msgstr "Déconnecter l’utilisateur"

#: cps/templates/index.html:72 cps/templates/search.html:33
#: cps/templates/shelf.html:20
msgid "Sort authors in alphabetical order"
msgstr "Trier les auteurs dans l’ordre alphabétique"

#: cps/templates/index.html:73 cps/templates/search.html:34
#: cps/templates/shelf.html:21
msgid "Sort authors in reverse alphabetical order"
msgstr "Trier les auteurs dans l’ordre alphabétique inverse"

#: cps/templates/index.html:77
msgid "Sort ascending according to series index"
msgstr "Trier par ordre croissant en fonction de l’index de série"

#: cps/templates/index.html:78
msgid "Sort descending according to series index"
msgstr "Trier par ordre décroissant en fonction de l’index de série"

#: cps/templates/index.xml:6
msgid "Start"
msgstr "Démarrer"

#: cps/templates/index.xml:18
msgid "Alphabetical Books"
msgstr "Livres alphabétiques"

#: cps/templates/index.xml:22
msgid "Books sorted alphabetically"
msgstr "Livres triés dans l’ordre alphabétique"

#: cps/templates/index.xml:29
msgid "Popular publications from this catalog based on Downloads."
msgstr "Publications populaires depuis le catalogue basées sur les téléchargements."

#: cps/templates/index.xml:36
msgid "Popular publications from this catalog based on Rating."
msgstr "Publications populaires de ce catalogue sur la base des évaluations."

#: cps/templates/index.xml:39
msgid "Recently added Books"
msgstr "Livres récents ajoutés"

#: cps/templates/index.xml:43
msgid "The latest Books"
msgstr "Les derniers livres"

#: cps/templates/index.xml:46
msgid "Random Books"
msgstr "Livres au hasard"

#: cps/templates/index.xml:73
msgid "Books ordered by Author"
msgstr "Livres classés par auteur"

#: cps/templates/index.xml:80
msgid "Books ordered by publisher"
msgstr "Livres classés par éditeur"

#: cps/templates/index.xml:87
msgid "Books ordered by category"
msgstr "Livres classés par catégorie"

#: cps/templates/index.xml:94
msgid "Books ordered by series"
msgstr "Livres classés par série"

#: cps/templates/index.xml:101
msgid "Books ordered by Languages"
msgstr "Livres classés par langue"

#: cps/templates/index.xml:108
msgid "Books ordered by Rating"
msgstr "Livres classés par évaluation"

#: cps/templates/index.xml:116
msgid "Books ordered by file formats"
msgstr "Livres classés par formats de fichiers"

#: cps/templates/index.xml:119 cps/templates/layout.html:136
#: cps/templates/search_form.html:86
msgid "Shelves"
msgstr "Etagères"

#: cps/templates/index.xml:123
msgid "Books organized in shelves"
msgstr "Livres organisés par étagères"

#: cps/templates/layout.html:29
msgid "Home"
msgstr "Accueil"

#: cps/templates/layout.html:35
msgid "Toggle Navigation"
msgstr "Basculer la navigation"

#: cps/templates/layout.html:46
msgid "Search Library"
msgstr "Chercher dans librairie"

#: cps/templates/layout.html:77 cps/templates/read.html:71
#: cps/templates/readcbr.html:84 cps/templates/readcbr.html:108
msgid "Settings"
msgstr "Paramètres"

#: cps/templates/layout.html:79
msgid "Account"
msgstr "Compte"

#: cps/templates/layout.html:81
msgid "Logout"
msgstr "Déconnexion"

#: cps/templates/layout.html:118 cps/templates/layout.html:208
msgid "Uploading..."
msgstr "Téléversement en cours..."

#: cps/templates/layout.html:119
msgid "Please do not refresh the page"
msgstr "Veuillez ne pas rafraîchir la page"

#: cps/templates/layout.html:129
msgid "Browse"
msgstr "Explorer"

#: cps/templates/layout.html:142 cps/templates/stats.html:3
msgid "About"
msgstr "À propos"

#: cps/templates/layout.html:156
msgid "Previous"
msgstr "Précédent"

#: cps/templates/layout.html:183
msgid "Book Details"
msgstr "Détails du livre"

#: cps/templates/layout.html:207
msgid "Upload done, processing, please wait..."
msgstr "Téléversement terminé, traitement en cours, veuillez patienter…."

#: cps/templates/layout.html:210
msgid "Error"
msgstr "Erreur"

#: cps/templates/login.html:17
msgid "Remember Me"
msgstr "Se rappeler de moi"

#: cps/templates/login.html:22
msgid "Forgot Password?"
msgstr "Mot de passe oublié ?"

#: cps/templates/login.html:25
msgid "Log in with Magic Link"
msgstr "Se connecter avec Magic Link"

#: cps/templates/logviewer.html:6
msgid "Show Calibre-Web Log: "
msgstr "Afficher le journal Calibre-Web : "

#: cps/templates/logviewer.html:8
msgid "Calibre-Web Log: "
msgstr "Journal Calibre-Web : "

#: cps/templates/logviewer.html:8
msgid "Stream output, can't be displayed"
msgstr "Le flux de sortie ne peut pas être affiché"

#: cps/templates/logviewer.html:12
msgid "Show Access Log: "
msgstr "Afficher le journal d'accès : "

#: cps/templates/logviewer.html:18
msgid "Download Calibre-Web Log"
msgstr "Télécharger les journaux Calibre-Web"

#: cps/templates/logviewer.html:21
msgid "Download Access Log"
msgstr "Télécharger les journaux d’accès"

#: cps/templates/modal_dialogs.html:6
msgid "Select Allowed/Denied Tags"
msgstr "Sélectionner les étiquettes autorisées/refusées"

#: cps/templates/modal_dialogs.html:7
msgid "Select Allowed/Denied Custom Column Values"
msgstr "Sélectionner les colonnes personnalisées autorisées/refusées"

#: cps/templates/modal_dialogs.html:8
msgid "Select Allowed/Denied Tags of User"
msgstr "Sélectionner les étiquettes d'utilisateur autorisées/refusées"

#: cps/templates/modal_dialogs.html:9
msgid "Select Allowed/Denied Custom Column Values of User"
msgstr "Sélectionner les colonnes personnalisées d'utilisateur autorisées/refusées"

#: cps/templates/modal_dialogs.html:15
msgid "Enter Tag"
msgstr "Saisir une étiquette"

#: cps/templates/modal_dialogs.html:24
msgid "Add View Restriction"
msgstr "Ajouter une restriction de visualisation"

#: cps/templates/modal_dialogs.html:50
msgid "This book format will be permanently erased from database"
msgstr "Ce format de livre sera définitivement effacé de la base de données"

#: cps/templates/modal_dialogs.html:51
msgid "This book will be permanently erased from database"
msgstr "Le livre va être supprimé définitivement de la base de données"

#: cps/templates/modal_dialogs.html:52
msgid "and hard disk"
msgstr "et du disque dur"

#: cps/templates/modal_dialogs.html:56
msgid "Important Kobo Note: deleted books will remain on any paired Kobo device."
msgstr "Note Kobo importante: les livres supprimés vont rester sur l'appareil Kobo appairé."

#: cps/templates/modal_dialogs.html:57
msgid "Books must first be archived and the device synced before a book can safely be deleted."
msgstr "Les livres doivent d'abord être archivés et l'appareil synchronisé avant qu'un livre puisse être supprimé en tout sécurité."

#: cps/templates/modal_dialogs.html:76
msgid "Choose File Location"
msgstr "Choisir l’emplacement du fichier"

#: cps/templates/modal_dialogs.html:82
msgid "type"
msgstr "type"

#: cps/templates/modal_dialogs.html:83
msgid "name"
msgstr "nom"

#: cps/templates/modal_dialogs.html:84
msgid "size"
msgstr "taille"

#: cps/templates/modal_dialogs.html:90
msgid "Parent Directory"
msgstr "Répertoire parent"

#: cps/templates/modal_dialogs.html:98
msgid "Select"
msgstr "Sélectionner"

#: cps/templates/modal_dialogs.html:134
#, fuzzy
msgid "Ok"
msgstr "Livre"

#: cps/templates/osd.xml:5
msgid "Calibre-Web eBook Catalog"
msgstr "Catalogue de livres électroniques Calibre-Web"

#: cps/templates/read.html:74
msgid "Reflow text when sidebars are open."
msgstr "Mettre à jour la mise en page du texte quand les bandeaux latéraux sont ouverts."

#: cps/templates/readcbr.html:89
msgid "Keyboard Shortcuts"
msgstr "Raccourcis clavier"

#: cps/templates/readcbr.html:92
msgid "Previous Page"
msgstr "Page précédente"

#: cps/templates/readcbr.html:93 cps/templates/readcbr.html:162
msgid "Next Page"
msgstr "Page suivante"

#: cps/templates/readcbr.html:94
msgid "Scale to Best"
msgstr "Mise à l’échelle optimale"

#: cps/templates/readcbr.html:95
msgid "Scale to Width"
msgstr "Mise à l’échelle sur la largeur"

#: cps/templates/readcbr.html:96
msgid "Scale to Height"
msgstr "Mise à l’échelle sur la hauteur"

#: cps/templates/readcbr.html:97
msgid "Scale to Native"
msgstr "Mise à l’échelle d’origine"

#: cps/templates/readcbr.html:98
msgid "Rotate Right"
msgstr "Rotation droite"

#: cps/templates/readcbr.html:99
msgid "Rotate Left"
msgstr "Rotation gauche"

#: cps/templates/readcbr.html:100
msgid "Flip Image"
msgstr "Inverser l’image"

#: cps/templates/readcbr.html:116
msgid "Light"
msgstr "Clair"

#: cps/templates/readcbr.html:117
msgid "Dark"
msgstr "Sombre"

#: cps/templates/readcbr.html:122
msgid "Scale"
msgstr "Échelle"

#: cps/templates/readcbr.html:125
msgid "Best"
msgstr "Optimal"

#: cps/templates/readcbr.html:126
msgid "Width"
msgstr "Largeur"

#: cps/templates/readcbr.html:127
msgid "Height"
msgstr "Hauteur"

#: cps/templates/readcbr.html:128
msgid "Native"
msgstr "Origine"

#: cps/templates/readcbr.html:133
msgid "Rotate"
msgstr "Rotation"

#: cps/templates/readcbr.html:144
msgid "Flip"
msgstr "Inverser"

#: cps/templates/readcbr.html:147
msgid "Horizontal"
msgstr "Horizontal"

#: cps/templates/readcbr.html:148
msgid "Vertical"
msgstr "Vertical"

#: cps/templates/readcbr.html:153
msgid "Direction"
msgstr "Direction"

#: cps/templates/readcbr.html:156
msgid "Left to Right"
msgstr "De gauche à droite"

#: cps/templates/readcbr.html:157
msgid "Right to Left"
msgstr "De droite à gauche"

#: cps/templates/readcbr.html:165
msgid "Reset to Top"
msgstr "Réinitialiser en haut"

#: cps/templates/readcbr.html:166
msgid "Remember Position"
msgstr "Se rappeler de la position"

#: cps/templates/readcbr.html:171
msgid "Scrollbar"
msgstr "Barre de défilement"

#: cps/templates/readcbr.html:174
msgid "Show"
msgstr "Montrer"

#: cps/templates/readcbr.html:175
msgid "Hide"
msgstr "Cacher"

#: cps/templates/readpdf.html:29
msgid "PDF reader"
msgstr "Lecteur PDF"

#: cps/templates/readtxt.html:6
msgid "Basic txt Reader"
msgstr "Lecteur de texte simple"

#: cps/templates/register.html:4
msgid "Register New Account"
msgstr "Enregistrer un nouveau compte"

#: cps/templates/register.html:9
msgid "Choose a username"
msgstr "Choisissez un nom d'utilisateur"

#: cps/templates/register.html:14
msgid "Your email address"
msgstr "Votre adresse de courriel"

#: cps/templates/remote_login.html:4
msgid "Magic Link - Authorise New Device"
msgstr "Magic Link - Autoriser un nouvel appareil"

#: cps/templates/remote_login.html:6
msgid "On another device, login and visit:"
msgstr "Utilisez votre autre appareil, connectez-vous et visitez:"

#: cps/templates/remote_login.html:10
msgid "Once verified, you will automatically be logged in on this device."
msgstr "Une fois fait, vous serez automatiquement connecté à cet appareil."

#: cps/templates/remote_login.html:13
msgid "This verification link will expire in 10 minutes."
msgstr "Le lien expirera après 10 minutes."

#: cps/templates/search.html:5
msgid "No Results Found"
msgstr "Aucun résultat trouvé"

#: cps/templates/search.html:6
msgid "Search Term:"
msgstr "Chercher le terme:"

#: cps/templates/search.html:8
msgid "Results for:"
msgstr "Résultats pour :"

#: cps/templates/search_form.html:20
msgid "Published Date From"
msgstr "Date de publication (depuis)"

#: cps/templates/search_form.html:30
msgid "Published Date To"
msgstr "Date de publication (jusqu’à)"

#: cps/templates/search_form.html:41
msgid "Read Status"
msgstr "Status de lecture"

#: cps/templates/search_form.html:58
msgid "Exclude Tags"
msgstr "Exclure les étiquettes"

#: cps/templates/search_form.html:76
msgid "Exclude Series"
msgstr "Exclure les séries"

#: cps/templates/search_form.html:94
#, fuzzy
msgid "Exclude Shelves"
msgstr "Exclure les séries"

#: cps/templates/search_form.html:114
msgid "Exclude Languages"
msgstr "Exclure les langues"

#: cps/templates/search_form.html:125
msgid "Extensions"
msgstr "Extensions"

#: cps/templates/search_form.html:133
msgid "Exclude Extensions"
msgstr "Exclure les extensions"

#: cps/templates/search_form.html:143
msgid "Rating Above"
msgstr "Évaluation supérieure à"

#: cps/templates/search_form.html:147
msgid "Rating Below"
msgstr "Évaluation inférieure à"

#: cps/templates/search_form.html:179
msgid "From:"
msgstr "Depuis"

#: cps/templates/search_form.html:189
msgid "To:"
msgstr "Vers"

#: cps/templates/shelf.html:10
msgid "Delete this Shelf"
msgstr "Supprimer cette étagère"

#: cps/templates/shelf.html:11
msgid "Edit Shelf Properties"
msgstr "Éditer les propriétés de l’étagère"

#: cps/templates/shelf.html:13
msgid "Arrange books manually"
msgstr "Organiser les livres manuellement"

#: cps/templates/shelf.html:14
msgid "Disable Change order"
msgstr "Désactiver l’ordre de modification"

#: cps/templates/shelf.html:14
msgid "Enable Change order"
msgstr "Activer l’ordre de modification"

#: cps/templates/shelf.html:93
msgid "Shelf will be deleted for all users"
msgstr "L’étagère sera supprimée pour tous les utilisateus"

#: cps/templates/shelf_edit.html:13
msgid "Share with Everyone"
msgstr "Partager avec tout le monde"

#: cps/templates/shelf_edit.html:20
msgid "Sync this shelf with Kobo device"
msgstr "Synchronisez cette étagère avec l’appareil Kobo"

#: cps/templates/shelf_order.html:5
msgid "Drag to Rearrange Order"
msgstr "Glisser-déposer pour modifier l’ordre"

#: cps/templates/shelf_order.html:32
msgid "Hidden Book"
msgstr "Livre caché"

#: cps/templates/stats.html:7
msgid "Library Statistics"
msgstr "Statistiques de la librairie Calibre"

#: cps/templates/stats.html:12
msgid "Books in this Library"
msgstr "Livres dans la bibiothèque"

#: cps/templates/stats.html:16
msgid "Authors in this Library"
msgstr "Auteurs dans la bibliothèque"

#: cps/templates/stats.html:20
msgid "Categories in this Library"
msgstr "Catégories dans la librairie"

#: cps/templates/stats.html:24
msgid "Series in this Library"
msgstr "Séries dans la librairie"

#: cps/templates/stats.html:29
msgid "System Statistics"
msgstr "Statistiques système"

#: cps/templates/stats.html:33
msgid "Program Library"
msgstr "Bibliothèque logicielle"

#: cps/templates/stats.html:34
msgid "Installed Version"
msgstr "Version installée"

#: cps/templates/tasks.html:12
msgid "User"
msgstr "Utilisateur"

#: cps/templates/tasks.html:14
msgid "Task"
msgstr "Tâche"

#: cps/templates/tasks.html:15
msgid "Status"
msgstr "Statut"

#: cps/templates/tasks.html:16
msgid "Progress"
msgstr "Avancement"

#: cps/templates/tasks.html:17
msgid "Run Time"
msgstr "Durée"

#: cps/templates/tasks.html:18
msgid "Start Time"
msgstr "Démarrage"

#: cps/templates/tasks.html:24
msgid "Delete finished tasks"
msgstr "Supprimer les tâches terminées"

#: cps/templates/tasks.html:25
msgid "Hide all tasks"
msgstr "Masquer toutes les tâches"

#: cps/templates/user_edit.html:19
msgid "Reset user Password"
msgstr "Réinitialiser le mot de passe de l’utilisateur"

#: cps/templates/user_edit.html:42
msgid "Language of Books"
msgstr "Montrer les livres dans la langue"

#: cps/templates/user_edit.html:53
msgid "OAuth Settings"
msgstr "Réglages OAuth"

#: cps/templates/user_edit.html:55
msgid "Link"
msgstr "Relier"

#: cps/templates/user_edit.html:57
msgid "Unlink"
msgstr "Dissocier"

#: cps/templates/user_edit.html:63
msgid "Kobo Sync Token"
msgstr "Jeton de synchro Kobo"

#: cps/templates/user_edit.html:65
msgid "Create/View"
msgstr "Créer/visualiser"

#: cps/templates/user_edit.html:85
msgid "Add allowed/Denied Custom Column Values"
msgstr "Ajouter les valeurs de colonnes personnalisées autorisées/refusées"

#: cps/templates/user_edit.html:130
msgid "Sync only books in selected shelves with Kobo"
msgstr "Synchroniser uniquement les livres dans les étagères sélectionnées avec Kobo"

#: cps/templates/user_edit.html:140 cps/templates/user_table.html:167
msgid "Delete User"
msgstr "Supprimer l'utilisateur"

#: cps/templates/user_edit.html:151
msgid "Generate Kobo Auth URL"
msgstr "Générer l'URL d'authentification Kobo"

#: cps/templates/user_table.html:79 cps/templates/user_table.html:102
msgid "Select..."
msgstr "Sélectionner..."

#: cps/templates/user_table.html:129
#, fuzzy
msgid "Edit User"
msgstr "Utilisateur admin"

#: cps/templates/user_table.html:132
#, fuzzy
msgid "Enter Username"
msgstr "Choisissez un nom d'utilisateur"

#: cps/templates/user_table.html:133
#, fuzzy
msgid "Enter E-mail Address"
msgstr "Votre adresse de courriel"

#: cps/templates/user_table.html:134
#, fuzzy
msgid "Enter Kindle E-mail Address"
msgstr "Envoyer vers une adresse de courriel Kindle"

#: cps/templates/user_table.html:134
#, fuzzy
msgid "Kindle E-mail"
msgstr "Courriel de test"

#: cps/templates/user_table.html:135
#, fuzzy
msgid "Locale"
msgstr "Échelle"

#: cps/templates/user_table.html:136
msgid "Visible Book Languages"
msgstr "Langues de livre visibles"

#: cps/templates/user_table.html:137
#, fuzzy
msgid "Edit Allowed Tags"
msgstr "Sélectionner les étiquettes autorisées/refusées"

#: cps/templates/user_table.html:137
msgid "Allowed Tags"
msgstr "Étiquettes autorisées"

#: cps/templates/user_table.html:138
#, fuzzy
msgid "Edit Denied Tags"
msgstr "Sélectionner les étiquettes autorisées/refusées"

#: cps/templates/user_table.html:138
msgid "Denied Tags"
msgstr "Étiquettes refusées"

#: cps/templates/user_table.html:139
#, fuzzy
msgid "Edit Allowed Column Values"
msgstr "Ajouter les valeurs de colonnes autorisées/refusées"

#: cps/templates/user_table.html:139
#, fuzzy
msgid "Allowed Column Values"
msgstr "Ajouter les valeurs de colonnes autorisées/refusées"

#: cps/templates/user_table.html:140
#, fuzzy
msgid "Edit Denied Column Values"
msgstr "Ajouter les valeurs de colonnes autorisées/refusées"

#: cps/templates/user_table.html:140
#, fuzzy
msgid "Denied Columns Values"
msgstr "Ajouter les valeurs de colonnes autorisées/refusées"

#: cps/templates/user_table.html:142
#, fuzzy
msgid "Change Password"
msgstr "Permettre le changement de mot de passe"

#: cps/templates/user_table.html:145
msgid "View"
msgstr "Vue"

#: cps/templates/user_table.html:148
#, fuzzy
msgid "Edit Public Shelves"
msgstr "Étagère publique"

#: cps/templates/user_table.html:150
msgid "Sync Selected Shelves with Kobo"
msgstr "Synchroniser les étagères sélectionnées avec Kobo"

#: cps/templates/user_table.html:154
#, fuzzy
msgid "Show read/unread selection"
msgstr "Montrer la sélection par séries"

#: cps/templates/user_table.html:157
msgid "Show random books"
msgstr "Montrer des livres au hasard"
<|MERGE_RESOLUTION|>--- conflicted
+++ resolved
@@ -208,13 +208,8 @@
 
 #: cps/admin.py:588
 #, fuzzy
-<<<<<<< HEAD
 msgid "Are you sure you want to change Calibre library location?"
-msgstr "Voulez-vous vraiment arrêter Calibre-Web?"
-=======
-msgid "Are you sure you want to change Calibre libray location?"
 msgstr "Voulez-vous vraiment arrêter Calibre-Web ?"
->>>>>>> 08500c66
 
 #: cps/admin.py:737
 msgid "Tag not found"
