--- conflicted
+++ resolved
@@ -341,18 +341,15 @@
     config_use_goodreads = Column(Boolean)
     config_goodreads_api_key = Column(String)
     config_goodreads_api_secret = Column(String)
-<<<<<<< HEAD
     config_use_ldap = Column(Boolean)
     config_ldap_provider_url = Column(String)
     config_ldap_dn = Column(String)
-=======
     config_use_github_oauth = Column(Boolean)
     config_github_oauth_client_id = Column(String)
     config_github_oauth_client_secret = Column(String)
     config_use_google_oauth = Column(Boolean)
     config_google_oauth_client_id = Column(String)
     config_google_oauth_client_secret = Column(String)
->>>>>>> 4b76b840
     config_mature_content_tags = Column(String)
     config_logfile = Column(String)
     config_ebookconverter = Column(Integer, default=0)
@@ -427,18 +424,15 @@
         self.config_use_goodreads = data.config_use_goodreads
         self.config_goodreads_api_key = data.config_goodreads_api_key
         self.config_goodreads_api_secret = data.config_goodreads_api_secret
-<<<<<<< HEAD
         self.config_use_ldap = data.config_use_ldap
         self.config_ldap_provider_url = data.config_ldap_provider_url
         self.config_ldap_dn = data.config_ldap_dn
-=======
         self.config_use_github_oauth = data.config_use_github_oauth
         self.config_github_oauth_client_id = data.config_github_oauth_client_id
         self.config_github_oauth_client_secret = data.config_github_oauth_client_secret
         self.config_use_google_oauth = data.config_use_google_oauth
         self.config_google_oauth_client_id = data.config_google_oauth_client_id
         self.config_google_oauth_client_secret = data.config_google_oauth_client_secret
->>>>>>> 4b76b840
         if data.config_mature_content_tags:
             self.config_mature_content_tags = data.config_mature_content_tags
         else:
