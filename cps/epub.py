# -*- coding: utf-8 -*-

#  This file is part of the Calibre-Web (https://github.com/janeczku/calibre-web)
#    Copyright (C) 2018 lemmsh, Kennyl, Kyosfonica, matthazinski
#
#  This program is free software: you can redistribute it and/or modify
#  it under the terms of the GNU General Public License as published by
#  the Free Software Foundation, either version 3 of the License, or
#  (at your option) any later version.
#
#  This program is distributed in the hope that it will be useful,
#  but WITHOUT ANY WARRANTY; without even the implied warranty of
#  MERCHANTABILITY or FITNESS FOR A PARTICULAR PURPOSE.  See the
#  GNU General Public License for more details.
#
#  You should have received a copy of the GNU General Public License
#  along with this program. If not, see <http://www.gnu.org/licenses/>.

import os
import zipfile
from lxml import etree

from . import isoLanguages, cover
from .helper import split_authors
from .constants import BookMeta


def _extract_cover(zip_file, cover_file, cover_path, tmp_file_name):
    if cover_file is None:
        return None

    cf = extension = None
    zip_cover_path = os.path.join(cover_path, cover_file).replace('\\', '/')

    prefix = os.path.splitext(tmp_file_name)[0]
    tmp_cover_name = prefix + '.' + os.path.basename(zip_cover_path)
    ext = os.path.splitext(tmp_cover_name)
    if len(ext) > 1:
        extension = ext[1].lower()
    if extension in cover.COVER_EXTENSIONS:
        cf = zip_file.read(zip_cover_path)
    return cover.cover_processing(tmp_file_name, cf, extension)


def get_epub_info(tmp_file_path, original_file_name, original_file_extension):
    ns = {
        'n': 'urn:oasis:names:tc:opendocument:xmlns:container',
        'pkg': 'http://www.idpf.org/2007/opf',
        'dc': 'http://purl.org/dc/elements/1.1/'
    }

    epub_zip = zipfile.ZipFile(tmp_file_path)

    txt = epub_zip.read('META-INF/container.xml')
    tree = etree.fromstring(txt)
    cf_name = tree.xpath('n:rootfiles/n:rootfile/@full-path', namespaces=ns)[0]
    cf = epub_zip.read(cf_name)
    tree = etree.fromstring(cf)

    cover_path = os.path.dirname(cf_name)

    p = tree.xpath('/pkg:package/pkg:metadata', namespaces=ns)[0]

    epub_metadata = {}

    for s in ['title', 'description', 'creator', 'language', 'subject', 'publisher', 'date']:
        tmp = p.xpath('dc:%s/text()' % s, namespaces=ns)
        if len(tmp) > 0:
            if s == 'creator':
                epub_metadata[s] = ' & '.join(split_authors(tmp))
            elif s == 'subject':
                epub_metadata[s] = ', '.join(tmp)
            elif s == 'date':
                epub_metadata[s] = tmp[0][:10]
            else:
                epub_metadata[s] = tmp[0]
        else:
            epub_metadata[s] = 'Unknown'

    if epub_metadata['subject'] == 'Unknown':
        epub_metadata['subject'] = ''

    if epub_metadata['publisher'] == 'Unknown':
        epub_metadata['publisher'] = ''

    if epub_metadata['date'] == 'Unknown':
        epub_metadata['date'] = ''

<<<<<<< HEAD
    if epub_metadata['description'] == 'Unknown':
        description = tree.xpath("//*[local-name() = 'description']/text()")
        if len(description) > 0:
            epub_metadata['description'] = description
        else:
            epub_metadata['description'] = ""
=======
    if epub_metadata['description'] == u'Unknown':
        epub_metadata['description'] = tree.xpath("//*[local-name() = 'description']/text()")
>>>>>>> 63149677

    lang = epub_metadata['language'].split('-', 1)[0].lower()
    epub_metadata['language'] = isoLanguages.get_lang3(lang)

    epub_metadata = parse_epub_series(ns, tree, epub_metadata)

    cover_file = parse_epub_cover(ns, tree, epub_zip, cover_path, tmp_file_path)

    identifiers = []
    for node in p.xpath('dc:identifier', namespaces=ns):
        try:
            identifier_name = node.attrib.values()[-1]
        except IndexError:
            continue
        identifier_value = node.text
        if identifier_name in ('uuid', 'calibre') or identifier_value is None:
            continue
        identifiers.append([identifier_name, identifier_value])

    if not epub_metadata['title']:
        title = original_file_name
    else:
        title = epub_metadata['title']

    return BookMeta(
        file_path=tmp_file_path,
        extension=original_file_extension,
        title=title.encode('utf-8').decode('utf-8'),
        author=epub_metadata['creator'].encode('utf-8').decode('utf-8'),
        cover=cover_file,
        description=epub_metadata['description'],
        tags=epub_metadata['subject'].encode('utf-8').decode('utf-8'),
        series=epub_metadata['series'].encode('utf-8').decode('utf-8'),
        series_id=epub_metadata['series_id'].encode('utf-8').decode('utf-8'),
        languages=epub_metadata['language'],
        publisher=epub_metadata['publisher'].encode('utf-8').decode('utf-8'),
        pubdate=epub_metadata['date'],
        identifiers=identifiers)


def parse_epub_cover(ns, tree, epub_zip, cover_path, tmp_file_path):
    cover_section = tree.xpath("/pkg:package/pkg:manifest/pkg:item[@id='cover-image']/@href", namespaces=ns)
    for cs in cover_section:
        cover_file = _extract_cover(epub_zip, cs, cover_path, tmp_file_path)
        if cover_file:
            return cover_file

    meta_cover = tree.xpath("/pkg:package/pkg:metadata/pkg:meta[@name='cover']/@content", namespaces=ns)
    if len(meta_cover) > 0:
        cover_section = tree.xpath(
            "/pkg:package/pkg:manifest/pkg:item[@id='"+meta_cover[0]+"']/@href", namespaces=ns)
        if not cover_section:
            cover_section = tree.xpath(
                "/pkg:package/pkg:manifest/pkg:item[@properties='" + meta_cover[0] + "']/@href", namespaces=ns)
    else:
        cover_section = tree.xpath("/pkg:package/pkg:guide/pkg:reference/@href", namespaces=ns)

    cover_file = None
    for cs in cover_section:
        if cs.endswith('.xhtml') or s.endswith('.html'):
            markup = epub_zip.read(os.path.join(cover_path, cs))
            markup_tree = etree.fromstring(markup)
            # no matter xhtml or html with no namespace
            img_src = markup_tree.xpath("//*[local-name() = 'img']/@src")
            # Alternative image source
            if not len(img_src):
                img_src = markup_tree.xpath("//attribute::*[contains(local-name(), 'href')]")
            if len(img_src):
                # img_src maybe start with "../"" so fullpath join then relpath to cwd
                filename = os.path.relpath(os.path.join(os.path.dirname(os.path.join(cover_path, cover_section[0])),
                                                        img_src[0]))
                cover_file = _extract_cover(epub_zip, filename, "", tmp_file_path)
        else:
            cover_file = _extract_cover(epub_zip, cs, cover_path, tmp_file_path)
        if cover_file:
            return cover_file


def parse_epub_series(ns, tree, epub_metadata):
    series = tree.xpath("/pkg:package/pkg:metadata/pkg:meta[@name='calibre:series']/@content", namespaces=ns)
    if len(series) > 0:
        epub_metadata['series'] = series[0]
    else:
        epub_metadata['series'] = ''

    series_id = tree.xpath("/pkg:package/pkg:metadata/pkg:meta[@name='calibre:series_index']/@content", namespaces=ns)
    if len(series_id) > 0:
        epub_metadata['series_id'] = series_id[0]
    else:
        epub_metadata['series_id'] = '1'
    return epub_metadata<|MERGE_RESOLUTION|>--- conflicted
+++ resolved
@@ -86,17 +86,12 @@
     if epub_metadata['date'] == 'Unknown':
         epub_metadata['date'] = ''
 
-<<<<<<< HEAD
     if epub_metadata['description'] == 'Unknown':
         description = tree.xpath("//*[local-name() = 'description']/text()")
         if len(description) > 0:
             epub_metadata['description'] = description
         else:
             epub_metadata['description'] = ""
-=======
-    if epub_metadata['description'] == u'Unknown':
-        epub_metadata['description'] = tree.xpath("//*[local-name() = 'description']/text()")
->>>>>>> 63149677
 
     lang = epub_metadata['language'].split('-', 1)[0].lower()
     epub_metadata['language'] = isoLanguages.get_lang3(lang)
@@ -172,7 +167,8 @@
         else:
             cover_file = _extract_cover(epub_zip, cs, cover_path, tmp_file_path)
         if cover_file:
-            return cover_file
+            break
+    return cover_file
 
 
 def parse_epub_series(ns, tree, epub_metadata):
