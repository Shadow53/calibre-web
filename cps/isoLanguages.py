# -*- coding: utf-8 -*-

#   This file is part of the Calibre-Web (https://github.com/janeczku/calibre-web)
#     Copyright (C) 2019 pwr
#
#   This program is free software: you can redistribute it and/or modify
#   it under the terms of the GNU General Public License as published by
#   the Free Software Foundation, either version 3 of the License, or
#   (at your option) any later version.
#
#   This program is distributed in the hope that it will be useful,
#   but WITHOUT ANY WARRANTY; without even the implied warranty of
#   MERCHANTABILITY or FITNESS FOR A PARTICULAR PURPOSE.  See the
#   GNU General Public License for more details.
#
#   You should have received a copy of the GNU General Public License
#   along with this program. If not, see <http://www.gnu.org/licenses/>.

from __future__ import division, print_function, unicode_literals

from .iso_language_names import LANGUAGE_NAMES as _LANGUAGE_NAMES


try:
    from iso639 import languages, __version__
    get = languages.get
except ImportError:
    from pycountry import languages as pyc_languages
    try:
        import pkg_resources
        __version__ = pkg_resources.get_distribution('pycountry').version + ' (PyCountry)'
        del pkg_resources
    except (ImportError, Exception):
        __version__ = "? (PyCountry)"

    def _copy_fields(l):
        l.part1 = getattr(l, 'alpha_2', None)
        l.part3 = getattr(l, 'alpha_3', None)
        return l

    def get(name=None, part1=None, part3=None):
        if part3 is not None:
            return _copy_fields(pyc_languages.get(alpha_3=part3))
        if part1 is not None:
            return _copy_fields(pyc_languages.get(alpha_2=part1))
        if name is not None:
            return _copy_fields(pyc_languages.get(name=name))


def get_language_names(locale):
    return _LANGUAGE_NAMES.get(locale)


def get_language_name(locale, lang_code):
    return get_language_names(locale)[lang_code]


def get_language_codes(locale, language_names, remainder=None):
    language_names = set(x.strip().lower() for x in language_names if x)
    languages = list()
    for k, v in get_language_names(locale).items():
        v = v.lower()
        if v in language_names:
            languages.append(k)
            language_names.remove(v)
    if remainder is not None:
        remainder.extend(language_names)
    return languages

def get_valid_language_codes(locale, language_names, remainder=None):
    languages = list()
<<<<<<< HEAD
=======
    if "" in language_names:
        language_names.remove("")
>>>>>>> 9a896ea8
    for k, v in get_language_names(locale).items():
        if k in language_names:
            languages.append(k)
            language_names.remove(k)
    if remainder is not None and len(language_names):
        remainder.extend(language_names)
    return languages

def get_lang3(lang):
    try:
        if len(lang) == 2:
            ret_value = get(part1=lang).part3
        elif len(lang) == 3:
            ret_value = lang
        else:
            ret_value = ""
    except KeyError:
        ret_value = lang
    return ret_value<|MERGE_RESOLUTION|>--- conflicted
+++ resolved
@@ -69,11 +69,8 @@
 
 def get_valid_language_codes(locale, language_names, remainder=None):
     languages = list()
-<<<<<<< HEAD
-=======
     if "" in language_names:
         language_names.remove("")
->>>>>>> 9a896ea8
     for k, v in get_language_names(locale).items():
         if k in language_names:
             languages.append(k)
